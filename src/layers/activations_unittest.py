--- conflicted
+++ resolved
@@ -1,10 +1,7 @@
 from __future__ import absolute_import, division, print_function
 
-<<<<<<< HEAD
-=======
 import unittest
 
->>>>>>> e31cce6c
 from keras.models import Sequential
 import numpy as np
 
