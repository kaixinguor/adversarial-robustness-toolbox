from __future__ import absolute_import, division, print_function, unicode_literals

import logging

import numpy as np
import six

from art.classifiers.classifier import Classifier, ImageClassifier, TextClassifier

logger = logging.getLogger(__name__)


class KerasClassifier(Classifier):
    """
    Wrapper class for importing Keras models. The supported backends for Keras are TensorFlow and Theano.
    """
<<<<<<< HEAD
    def __init__(self, model, use_logits=False, input_layer=0, output_layer=0):
=======
    def __init__(self, clip_values, model, use_logits=False, channel_index=3, defences=None, preprocessing=(0, 1),
                 input_layer=0, output_layer=0, custom_activation=False):
>>>>>>> 58f0e3c5
        """
        Create a `Classifier` instance from a Keras model. Assumes the `model` passed as argument is compiled.

        :param model: Keras model
        :type model: `keras.models.Model`
        :param use_logits: True if the output of the model are the logits.
        :type use_logits: `bool`
        :param input_layer: Which layer to consider as the input when the model has multiple input layers.
        :type input_layer: `int`
        :param output_layer: Which layer to consider as the output when the model has multiple output layers.
        :type output_layer: `int`
        :param custom_activation: True if the model uses the last activation other than softmax and requires to use the
               output probability rather than the logits by attacks.
        :type custom_activation: `bool`
        """
        import keras.backend as k

        super(KerasClassifier, self).__init__()

        self._model = model
        if hasattr(model, 'inputs'):
            self._input = model.inputs[input_layer]
        else:
            self._input = model.input

        if hasattr(model, 'outputs'):
            self._output = model.outputs[output_layer]
        else:
            self._output = model.output

        _, self._nb_classes = k.int_shape(self._output)
<<<<<<< HEAD
        # Treat binary classification separately
        if self._nb_classes == 1:
            self._nb_classes = 2
=======
        self._input_shape = k.int_shape(self._input)[1:]
        self._custom_activation = custom_activation
        logger.debug('Inferred %i classes and %s as input shape for Keras classifier.', self.nb_classes,
                    str(self.input_shape))
>>>>>>> 58f0e3c5

        # Get predictions and loss function
        label_ph = k.placeholder(shape=self._output.shape)
        if isinstance(self._model.loss, str):
            loss_function = getattr(k, self._model.loss)
        else:
            loss_function = self._model.loss

        if not use_logits:
            if k.backend() == 'tensorflow':
<<<<<<< HEAD
                preds, = self._output.op.inputs
                loss_ = loss_function(label_ph, preds, from_logits=True)
=======
                if custom_activation:
                    preds = self._output
                    loss = k.sparse_categorical_crossentropy(label_ph, preds, from_logits=False)
                else:
                    preds, = self._output.op.inputs
                    loss = k.sparse_categorical_crossentropy(label_ph, preds, from_logits=True)
>>>>>>> 58f0e3c5
            else:
                loss_ = loss_function(label_ph, self._output, from_logits=use_logits)

                # Convert predictions to logits for consistency with the other cases
                eps = 10e-8
                preds = k.log(k.clip(self._output, eps, 1. - eps))
        else:
            preds = self._output
            loss_ = loss_function(label_ph, self._output, from_logits=use_logits)
        loss_grads = k.gradients(loss_, self._input)

        if k.backend() == 'tensorflow':
            loss_grads = loss_grads[0]
        elif k.backend() == 'cntk':
            raise NotImplementedError('Only TensorFlow and Theano support is provided for Keras.')

        # Set loss, grads and prediction functions
        self._preds_op = preds
        self._loss_op = loss_
        self._label_op = label_ph
        self._loss = k.function([self._input], [loss_])
        self._preds = k.function([self._input], [preds])

        try:
            self._loss_grads = k.function([self._input, label_ph], [loss_grads])
        except TypeError:
            pass

        # Get the internal layer
        self._layer_names = self._get_layers()

    def loss_gradient(self, x, y):
        """
        Compute the gradient of the loss function w.r.t. `x`.

        :param x: Sample input with shape as expected by the model.
        :type x: `np.ndarray`
        :param y: Correct labels, one-vs-rest encoding.
        :type y: `np.ndarray`
        :return: Array of gradients of the same shape as `x`.
        :rtype: `np.ndarray`
        """
        x_ = self._apply_processing(x)
        grads = self._loss_grads([x_, y])[0]
        grads = self._apply_processing_gradient(grads)

        return grads

    def class_gradient(self, x, label=None, logits=False):
        """
        Compute per-class derivatives w.r.t. `x`.

        :param x: Sample input with shape as expected by the model.
        :type x: `np.ndarray`
        :param label: Index of a specific per-class derivative. If `None`, then gradients for all
                      classes will be computed.
        :type label: `int`
        :param logits: `True` if the prediction should be done at the logits layer.
        :type logits: `bool`
        :return: Array of gradients of input features w.r.t. each class in the form
                 `(batch_size, nb_classes, input_shape)` when computing for all classes, otherwise shape becomes
                 `(batch_size, 1, input_shape)` when the `label` parameter is specified.
        :rtype: `np.ndarray`
        """
        # Check value of label for computing gradients
        if not (label is None or (type(label) is int and label in range(self.nb_classes))
                or (type(label) is np.ndarray and len(label.shape) == 1 and (label < self.nb_classes).all()
                    and label.shape[0] == x.shape[0])):
            raise ValueError('Label %s is out of range.' % label)

        self._init_class_grads(label=label, logits=logits)

        x_ = self._apply_processing(x)

        if label is None:
            # Compute the gradients w.r.t. all classes
            if logits:
                grads = np.swapaxes(np.array(self._class_grads_logits([x_])), 0, 1)
            else:
                grads = np.swapaxes(np.array(self._class_grads([x_])), 0, 1)

            grads = self._apply_processing_gradient(grads)

        elif type(label) is int:
            # Compute the gradients only w.r.t. the provided label
            if logits:
                grads = np.swapaxes(np.array(self._class_grads_logits_idx[label]([x_])), 0, 1)
            else:
                grads = np.swapaxes(np.array(self._class_grads_idx[label]([x_])), 0, 1)

            grads = self._apply_processing_gradient(grads)
            assert grads.shape == (x_.shape[0], 1) + self.input_shape

        else:
            # For each sample, compute the gradients w.r.t. the indicated target class (possibly distinct)
            unique_label = list(np.unique(label))
            if logits:
                grads = np.array([self._class_grads_logits_idx[l]([x_]) for l in unique_label])
            else:
                grads = np.array([self._class_grads_idx[l]([x_]) for l in unique_label])
            grads = np.swapaxes(np.squeeze(grads, axis=1), 0, 1)
            lst = [unique_label.index(i) for i in label]
            grads = np.expand_dims(grads[np.arange(len(grads)), lst], axis=1)

            grads = self._apply_processing_gradient(grads)

        return grads

    def predict(self, x, logits=False, batch_size=128):
        """
        Perform prediction for a batch of inputs.

        :param x: Test set.
        :type x: `np.ndarray`
        :param logits: `True` if the prediction should be done at the logits layer.
        :type logits: `bool`
        :param batch_size: Size of batches.
        :type batch_size: `int`
        :return: Array of predictions of shape `(nb_inputs, self.nb_classes)`.
        :rtype: `np.ndarray`
        """
        import keras.backend as k
        k.set_learning_phase(0)

        # Apply defences
        x_ = self._apply_processing(x)
        x_ = self._apply_defences_predict(x_)

        # Run predictions with batching
        preds = np.zeros((x_.shape[0], *self._output.shape[1:]))
        for b in range(int(np.ceil(x_.shape[0] / float(batch_size)))):
            begin, end = b * batch_size,  min((b + 1) * batch_size, x_.shape[0])
            preds[begin:end] = self._preds([x_[begin:end]])[0]

            if not logits and not self._custom_activation:
                exp = np.exp(preds[begin:end] - np.max(preds[begin:end], axis=1, keepdims=True))
                preds[begin:end] = exp / np.sum(exp, axis=1, keepdims=True)

        return preds

    def fit(self, x, y, batch_size=128, nb_epochs=20):
        """
        Fit the classifier on the training set `(x, y)`.

        :param x: Training data.
        :type x: `np.ndarray`
        :param y: Labels, one-vs-rest encoding.
        :type y: `np.ndarray`
        :param batch_size: Size of batches.
        :type batch_size: `int`
        :param nb_epochs: Number of epochs to use for trainings.
        :type nb_epochs: `int`
        :return: `None`
        """
        import keras.backend as k
        k.set_learning_phase(1)

        # Apply preprocessing and defences
        x_ = self._apply_processing(x)
        x_, y_ = self._apply_defences_fit(x_, y)

        gen = generator_fit(x_, y_, batch_size)
        self._model.fit_generator(gen, steps_per_epoch=x_.shape[0] / batch_size, epochs=nb_epochs)

    @property
    def layer_names(self):
        """
        Return the hidden layers in the model, if applicable.

        :return: The hidden layers in the model, input and output layers excluded.
        :rtype: `list`

        .. warning:: `layer_names` tries to infer the internal structure of the model.
                     This feature comes with no guarantees on the correctness of the result.
                     The intended order of the layers tries to match their order in the model, but this is not
                     guaranteed either.
        """
        return self._layer_names

    def get_activations(self, x, layer):
        """
        Return the output of the specified layer for input `x`. `layer` is specified by layer index (between 0 and
        `nb_layers - 1`) or by name. The number of layers can be determined by counting the results returned by
        calling `layer_names`.

        :param x: Input for computing the activations.
        :type x: `np.ndarray`
        :param layer: Layer for computing the activations
        :type layer: `int` or `str`
        :return: The output of `layer`, where the first dimension is the batch size corresponding to `x`.
        :rtype: `np.ndarray`
        """
        import keras.backend as k
        k.set_learning_phase(0)

        if isinstance(layer, six.string_types):
            if layer not in self._layer_names:
                raise ValueError('Layer name %s is not part of the graph.' % layer)
            layer_name = layer
        elif type(layer) is int:
            if layer < 0 or layer >= len(self._layer_names):
                raise ValueError('Layer index %d is outside of range (0 to %d included).'
                                 % (layer, len(self._layer_names) - 1))
            layer_name = self._layer_names[layer]
        else:
            raise TypeError('Layer must be of type `str` or `int`.')

        layer_output = self._model.get_layer(layer_name).output
        output_func = k.function([self._input], [layer_output])

        # Apply preprocessing and defences
        x_ = self._apply_processing(x)
        x_ = self._apply_defences_predict(x_)

        return output_func([x_])[0]

    def _gen_init_class_grads(self, input_tensor, label=None, logits=False):
        import keras.backend as k
        k.set_learning_phase(0)

<<<<<<< HEAD
        if len(self._output.shape) == 2:
            nb_outputs = self._output.shape[1]
        else:
            raise ValueError('Unexpected output shape for classification in Keras model.')
=======
        if label is not None:
            logger.debug('Computing class gradients for class %i.', label)
            if logits:
                if not hasattr(self, '_class_grads_logits_idx'):
                    self._class_grads_logits_idx = [None for _ in range(self.nb_classes)]
>>>>>>> 58f0e3c5

        if label is None:
            if logits:
                if not hasattr(self, '_class_grads_logits'):
                    class_grads_logits = [k.gradients(self._preds_op[:, i], input_tensor)[0]
                                          for i in range(nb_outputs)]
                    self._class_grads_logits = k.function([input_tensor], class_grads_logits)
            else:
                if not hasattr(self, '_class_grads'):
                    class_grads = [k.gradients(k.softmax(self._preds_op)[:, i], input_tensor)[0]
                                   for i in range(nb_outputs)]
                    self._class_grads = k.function([input_tensor], class_grads)

        else:
<<<<<<< HEAD
            if type(label) is int:
                unique_labels = [label]
            else:
                unique_labels = np.unique(label)

=======
            logger.debug('Computing class gradients for all %i classes.', self.nb_classes)
>>>>>>> 58f0e3c5
            if logits:
                if not hasattr(self, '_class_grads_logits_idx'):
                    self._class_grads_logits_idx = [None for _ in range(nb_outputs)]

                for l in unique_labels:
                    if self._class_grads_logits_idx[l] is None:
                        class_grads_logits = [k.gradients(self._preds_op[:, l], input_tensor)[0]]
                        self._class_grads_logits_idx[l] = k.function([input_tensor], class_grads_logits)
            else:
                if not hasattr(self, '_class_grads_idx'):
                    self._class_grads_idx = [None for _ in range(nb_outputs)]

                for l in unique_labels:
                    if self._class_grads_idx[l] is None:
                        class_grads = [k.gradients(k.softmax(self._preds_op)[:, l], input_tensor)[0]]
                        self._class_grads_idx[l] = k.function([input_tensor], class_grads)

    def _get_layers(self):
        """
        Return the hidden layers in the model, if applicable.

        :return: The hidden layers in the model, input and output layers excluded.
        :rtype: `list`
        """
        from keras.layers import InputLayer, Embedding

<<<<<<< HEAD
        layer_names = [layer.name for layer in self._model.layers[:-1]
                       if not isinstance(layer, InputLayer) and not isinstance(layer, Embedding)]
=======
        layer_names = [layer.name for layer in self._model.layers[:-1] if not isinstance(layer, InputLayer)]
        logger.info('Inferred %i hidden layers on Keras classifier.', len(layer_names))

>>>>>>> 58f0e3c5
        return layer_names


class KerasImageClassifier(ImageClassifier, KerasClassifier):
    def __init__(self, clip_values, model, use_logits=False, channel_index=3, defences=None, preprocessing=(0, 1),
                 input_layer=0, output_layer=0):
        """
        Create a :class:`KerasImageClassifier` instance from a Keras model. Assumes the `model` passed as argument is
        compiled.

        :param clip_values: Tuple of the form `(min, max)` representing the minimum and maximum values allowed
               for features.
        :type clip_values: `tuple`
        :param model: Keras model
        :type model: `keras.models.Model`
        :param use_logits: True if the output of the model are the logits.
        :type use_logits: `bool`
        :param channel_index: Index of the axis in data containing the color channels or features.
        :type channel_index: `int`
        :param defences: Defences to be activated with the classifier.
        :type defences: `str` or `list(str)`
        :param preprocessing: Tuple of the form `(substractor, divider)` of floats or `np.ndarray` of values to be
               used for data preprocessing. The first value will be substracted from the input. The input will then
               be divided by the second one.
        :type preprocessing: `tuple`
        :param input_layer: Which layer to consider as the input when the model has multiple input layers.
        :type input_layer: `int`
        :param output_layer: Which layer to consider as the output when the model has multiple output layers.
        :type output_layer: `int`
        """
        import keras.backend as k

        ImageClassifier.__init__(self, clip_values=clip_values, channel_index=channel_index, defences=defences,
                                 preprocessing=preprocessing)

        KerasClassifier.__init__(self, model=model, use_logits=use_logits, input_layer=input_layer,
                                 output_layer=output_layer)

        self._input_shape = k.int_shape(self._input)[1:]
        self._channel_index = channel_index

    def _init_class_grads(self, label=None, logits=False):
        self._gen_init_class_grads(input_tensor=self._input, label=label, logits=logits)


class KerasTextClassifier(TextClassifier, KerasClassifier):
    """
    Class providing an implementation for integrating text models from Keras.
    """
    def __init__(self, model, ids, use_logits=False, embedding_layer=0, input_layer=0, output_layer=0):
        """
        Create a :class:`KerasTextClassifier` instance from a Keras model. Assumes the `model` passed as argument is
        compiled.

        :param model: Keras model
        :type model: `keras.models.Model`
        :param use_logits: True if the output of the model are the logits.
        :type use_logits: `bool`
        :param embedding_layer: Which layer to consider as providing the embedding of the vocabulary. When using the
               Keras `Embedding` layer, this can only be the first layer in the model.
        :type embedding_layer: `int`
        :param input_layer: Which layer to consider as the input when the model has multiple input layers.
        :type input_layer: `int`
        :param output_layer: Which layer to consider as the output when the model has multiple output layers.
        :type output_layer: `int`
        """
        import keras.backend as k

        TextClassifier.__init__(self)
        KerasClassifier.__init__(self, model=model, use_logits=use_logits, input_layer=input_layer,
                                 output_layer=output_layer)

        if type(embedding_layer) is int:
            embedding = self._model.layers[embedding_layer]
        else:
            raise ValueError('Expected `int` for `embedding_layer`, got %s.' % str(type(embedding_layer)))

        self._embedding = embedding
        self._embedding_from_input = k.function([self._input], [self._embedding.output])
        self._preds_from_embedding = k.function([self._embedding.output], [self._preds_op])
        self._ids = ids

        if not hasattr(self, '_loss_grads') or self._loss_grads is None:
            loss_grads = k.gradients(self._loss_op, self._embedding.output)

            if k.backend() == 'tensorflow':
                loss_grads = loss_grads[0]
            elif k.backend() == 'cntk':
                raise NotImplementedError('Only TensorFlow and Theano support is provided for Keras.')

            self._loss_grads = k.function([self._input, self._label_op], [loss_grads])

    def predict_from_embedding(self, x_emb, logits=False, batch_size=128):
        """
        Perform prediction for a batch of inputs in embedding form.

        :param x_emb: Array of inputs in embedding form, often shaped as `(batch_size, input_length, embedding_size)`.
        :type x_emb: `np.ndarray`
        :param logits: `True` if the prediction should be done at the logits layer.
        :type logits: `bool`
        :param batch_size: Size of batches.
        :type batch_size: `int`
        :return: Array of predictions of shape `(nb_inputs, self.nb_classes)`.
        :rtype: `np.ndarray`
        """
        import keras.backend as k
        k.set_learning_phase(0)

        # Run predictions with batching
        preds = np.zeros((x_emb.shape[0], *self._output.shape[1:]), dtype=np.float32)
        for b in range(int(np.ceil(x_emb.shape[0] / float(batch_size)))):
            begin, end = b * batch_size,  min((b + 1) * batch_size, x_emb.shape[0])
            preds[begin:end] = self._preds_from_embedding([x_emb[begin:end]])[0]

            if not logits:
                exp = np.exp(preds[begin:end] - np.max(preds[begin:end], axis=1, keepdims=True))
                preds[begin:end] = exp / np.sum(exp, axis=1, keepdims=True)

        return preds

    def to_embedding(self, x):
        """
        Convert the received classifier input `x` from token (words or characters) indices to embeddings.

        :param x: Sample input with shape as expected by the model.
        :type x: `np.ndarray`
        :return: Embedding form of sample `x`.
        :rtype: `np.ndarray`
        """
        import keras.backend as k
        k.set_learning_phase(0)

        return self._embedding_from_input([x])[0]

    def to_id(self, x_emb, strategy='nearest', metric='cosine'):
        """
        Convert the received input from embedding space to classifier input (most often, token indices).

        :param x_emb: Array of inputs in embedding form, often shaped as `(batch_size, input_length, embedding_size)`.
        :type x_emb: `np.ndarray`
        :param strategy: Strategy from mapping from embedding space back to input space.
        :type strategy: `str` or `Callable`
        :param metric: Metric to be used in the embedding space when determining vocabulary token proximity.
        :type metric: `str` or `Callable`
        :return: Array of token indices for sample `x_emb`.
        :rtype: `np.ndarray`
        """
        import keras.backend as k
        k.set_learning_phase(0)

        if strategy != 'nearest':
            raise ValueError('Nearest neighbor is currently the only supported strategy for mapping embeddings to '
                             'valid tokens.')

        if metric == 'cosine':
            from art.utils import cosine

            embeddings = self.to_embedding(self._ids)

            neighbors = []
            for x in x_emb:
                for token in x:
                    metric = [cosine(emb, token) for emb in embeddings]
                    neighbors.append(self._ids[int(np.argpartition(metric, -1)[-1])])
        else:
            raise ValueError('Cosine similarity is currently the only supported metric for mapping embeddings to '
                             'valid tokens.')

        return np.reshape(np.array(neighbors), x_emb.shape[:-1])

    def _init_class_grads(self, label=None, logits=False):
        self._gen_init_class_grads(input_tensor=self._embedding, label=label, logits=logits)


def generator_fit(x, y, batch_size=128):
    """
    Minimal data generator for randomly batching large datasets.

    :param x: The data sample to batch.
    :type x: `np.ndarray`
    :param y: The labels for `x`. The first dimension has to match the first dimension of `x`.
    :type y: `np.ndarray`
    :param batch_size: The size of the batches to produce.
    :type batch_size: `int`
    :return: A batch of size `batch_size` of random samples from `(x, y)`
    :rtype: `tuple(np.ndarray, np.ndarray)`
    """
    while True:
        indices = np.random.randint(x.shape[0], size=batch_size)
        yield x[indices], y[indices]<|MERGE_RESOLUTION|>--- conflicted
+++ resolved
@@ -14,12 +14,7 @@
     """
     Wrapper class for importing Keras models. The supported backends for Keras are TensorFlow and Theano.
     """
-<<<<<<< HEAD
-    def __init__(self, model, use_logits=False, input_layer=0, output_layer=0):
-=======
-    def __init__(self, clip_values, model, use_logits=False, channel_index=3, defences=None, preprocessing=(0, 1),
-                 input_layer=0, output_layer=0, custom_activation=False):
->>>>>>> 58f0e3c5
+    def __init__(self, model, use_logits=False, input_layer=0, output_layer=0, custom_activation=False):
         """
         Create a `Classifier` instance from a Keras model. Assumes the `model` passed as argument is compiled.
 
@@ -51,37 +46,32 @@
             self._output = model.output
 
         _, self._nb_classes = k.int_shape(self._output)
-<<<<<<< HEAD
         # Treat binary classification separately
         if self._nb_classes == 1:
             self._nb_classes = 2
-=======
-        self._input_shape = k.int_shape(self._input)[1:]
+        logger.debug('Inferred %i classes for Keras classifier.', self.nb_classes)
+
         self._custom_activation = custom_activation
-        logger.debug('Inferred %i classes and %s as input shape for Keras classifier.', self.nb_classes,
-                    str(self.input_shape))
->>>>>>> 58f0e3c5
 
         # Get predictions and loss function
         label_ph = k.placeholder(shape=self._output.shape)
-        if isinstance(self._model.loss, str):
-            loss_function = getattr(k, self._model.loss)
-        else:
-            loss_function = self._model.loss
+        if not hasattr(self._model, 'loss'):
+            logger.warning('Keras model has no loss set. Trying to use `sparse_categorical_crossentropy`.')
+            loss_function = k.sparse_categorical_crossentropy
+        else:
+            if isinstance(self._model.loss, str):
+                loss_function = getattr(k, self._model.loss)
+            else:
+                loss_function = getattr(k, self._model.loss.__name__)
 
         if not use_logits:
             if k.backend() == 'tensorflow':
-<<<<<<< HEAD
-                preds, = self._output.op.inputs
-                loss_ = loss_function(label_ph, preds, from_logits=True)
-=======
                 if custom_activation:
                     preds = self._output
-                    loss = k.sparse_categorical_crossentropy(label_ph, preds, from_logits=False)
+                    loss_ = loss_function(label_ph, preds, from_logits=False)
                 else:
                     preds, = self._output.op.inputs
-                    loss = k.sparse_categorical_crossentropy(label_ph, preds, from_logits=True)
->>>>>>> 58f0e3c5
+                    loss_ = loss_function(label_ph, preds, from_logits=True)
             else:
                 loss_ = loss_function(label_ph, self._output, from_logits=use_logits)
 
@@ -147,10 +137,10 @@
         :rtype: `np.ndarray`
         """
         # Check value of label for computing gradients
-        if not (label is None or (type(label) is int and label in range(self.nb_classes))
+        if not (label is None or (isinstance(label, (int, np.integer)) and label in range(self.nb_classes))
                 or (type(label) is np.ndarray and len(label.shape) == 1 and (label < self.nb_classes).all()
                     and label.shape[0] == x.shape[0])):
-            raise ValueError('Label %s is out of range.' % label)
+            raise ValueError('Label %s is out of range.' % str(label))
 
         self._init_class_grads(label=label, logits=logits)
 
@@ -165,7 +155,7 @@
 
             grads = self._apply_processing_gradient(grads)
 
-        elif type(label) is int:
+        elif isinstance(label, (int, np.integer)):
             # Compute the gradients only w.r.t. the provided label
             if logits:
                 grads = np.swapaxes(np.array(self._class_grads_logits_idx[label]([x_])), 0, 1)
@@ -302,20 +292,13 @@
         import keras.backend as k
         k.set_learning_phase(0)
 
-<<<<<<< HEAD
         if len(self._output.shape) == 2:
             nb_outputs = self._output.shape[1]
         else:
             raise ValueError('Unexpected output shape for classification in Keras model.')
-=======
-        if label is not None:
-            logger.debug('Computing class gradients for class %i.', label)
-            if logits:
-                if not hasattr(self, '_class_grads_logits_idx'):
-                    self._class_grads_logits_idx = [None for _ in range(self.nb_classes)]
->>>>>>> 58f0e3c5
 
         if label is None:
+            logger.debug('Computing class gradients for all %i classes.', self.nb_classes)
             if logits:
                 if not hasattr(self, '_class_grads_logits'):
                     class_grads_logits = [k.gradients(self._preds_op[:, i], input_tensor)[0]
@@ -328,15 +311,13 @@
                     self._class_grads = k.function([input_tensor], class_grads)
 
         else:
-<<<<<<< HEAD
             if type(label) is int:
                 unique_labels = [label]
+                logger.debug('Computing class gradients for class %i.', label)
             else:
                 unique_labels = np.unique(label)
-
-=======
-            logger.debug('Computing class gradients for all %i classes.', self.nb_classes)
->>>>>>> 58f0e3c5
+                logger.debug('Computing class gradients for classes %s.', str(unique_labels))
+
             if logits:
                 if not hasattr(self, '_class_grads_logits_idx'):
                     self._class_grads_logits_idx = [None for _ in range(nb_outputs)]
@@ -363,20 +344,16 @@
         """
         from keras.layers import InputLayer, Embedding
 
-<<<<<<< HEAD
         layer_names = [layer.name for layer in self._model.layers[:-1]
                        if not isinstance(layer, InputLayer) and not isinstance(layer, Embedding)]
-=======
-        layer_names = [layer.name for layer in self._model.layers[:-1] if not isinstance(layer, InputLayer)]
         logger.info('Inferred %i hidden layers on Keras classifier.', len(layer_names))
 
->>>>>>> 58f0e3c5
         return layer_names
 
 
 class KerasImageClassifier(ImageClassifier, KerasClassifier):
     def __init__(self, clip_values, model, use_logits=False, channel_index=3, defences=None, preprocessing=(0, 1),
-                 input_layer=0, output_layer=0):
+                 input_layer=0, output_layer=0, custom_activation=False):
         """
         Create a :class:`KerasImageClassifier` instance from a Keras model. Assumes the `model` passed as argument is
         compiled.
@@ -400,6 +377,9 @@
         :type input_layer: `int`
         :param output_layer: Which layer to consider as the output when the model has multiple output layers.
         :type output_layer: `int`
+        :param custom_activation: True if the model uses the last activation other than softmax and requires to use the
+               output probability rather than the logits by attacks.
+        :type custom_activation: `bool`
         """
         import keras.backend as k
 
@@ -407,7 +387,7 @@
                                  preprocessing=preprocessing)
 
         KerasClassifier.__init__(self, model=model, use_logits=use_logits, input_layer=input_layer,
-                                 output_layer=output_layer)
+                                 output_layer=output_layer, custom_activation=custom_activation)
 
         self._input_shape = k.int_shape(self._input)[1:]
         self._channel_index = channel_index
@@ -420,7 +400,8 @@
     """
     Class providing an implementation for integrating text models from Keras.
     """
-    def __init__(self, model, ids, use_logits=False, embedding_layer=0, input_layer=0, output_layer=0):
+    def __init__(self, model, ids, use_logits=False, embedding_layer=0, input_layer=0, output_layer=0,
+                 custom_activation=False):
         """
         Create a :class:`KerasTextClassifier` instance from a Keras model. Assumes the `model` passed as argument is
         compiled.
@@ -436,12 +417,15 @@
         :type input_layer: `int`
         :param output_layer: Which layer to consider as the output when the model has multiple output layers.
         :type output_layer: `int`
+        :param custom_activation: True if the model uses the last activation other than softmax and requires to use the
+               output probability rather than the logits by attacks.
+        :type custom_activation: `bool`
         """
         import keras.backend as k
 
         TextClassifier.__init__(self)
         KerasClassifier.__init__(self, model=model, use_logits=use_logits, input_layer=input_layer,
-                                 output_layer=output_layer)
+                                 output_layer=output_layer, custom_activation=custom_activation)
 
         if type(embedding_layer) is int:
             embedding = self._model.layers[embedding_layer]
