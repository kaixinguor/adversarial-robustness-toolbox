# MIT License
#
# Copyright (C) IBM Corporation 2018
#
# Permission is hereby granted, free of charge, to any person obtaining a copy of this software and associated
# documentation files (the "Software"), to deal in the Software without restriction, including without limitation the
# rights to use, copy, modify, merge, publish, distribute, sublicense, and/or sell copies of the Software, and to permit
# persons to whom the Software is furnished to do so, subject to the following conditions:
#
# The above copyright notice and this permission notice shall be included in all copies or substantial portions of the
# Software.
#
# THE SOFTWARE IS PROVIDED "AS IS", WITHOUT WARRANTY OF ANY KIND, EXPRESS OR IMPLIED, INCLUDING BUT NOT LIMITED TO THE
# WARRANTIES OF MERCHANTABILITY, FITNESS FOR A PARTICULAR PURPOSE AND NONINFRINGEMENT. IN NO EVENT SHALL THE
# AUTHORS OR COPYRIGHT HOLDERS BE LIABLE FOR ANY CLAIM, DAMAGES OR OTHER LIABILITY, WHETHER IN AN ACTION OF CONTRACT,
# TORT OR OTHERWISE, ARISING FROM, OUT OF OR IN CONNECTION WITH THE SOFTWARE OR THE USE OR OTHER DEALINGS IN THE
# SOFTWARE.
"""
This module implements the white-box attack `DeepFool`.

| Paper link: https://arxiv.org/abs/1511.04599
"""
from __future__ import absolute_import, division, print_function, unicode_literals

import logging

import numpy as np

<<<<<<< HEAD
from art.utils import NUMPY_DTYPE
from art.classifiers.classifier import ClassifierNeuralNetwork, ClassifierGradients
=======
from art import NUMPY_DTYPE
from art.classifiers.classifier import ClassifierGradients
>>>>>>> ea458387
from art.attacks.attack import Attack
from art.utils import compute_success

logger = logging.getLogger(__name__)


class DeepFool(Attack):
    """
    Implementation of the attack from Moosavi-Dezfooli et al. (2015).

    | Paper link: https://arxiv.org/abs/1511.04599
    """
    attack_params = Attack.attack_params + ['max_iter', 'epsilon', 'nb_grads', 'batch_size']

    def __init__(self, classifier, max_iter=100, epsilon=1e-6, nb_grads=10, batch_size=1):
        """
        Create a DeepFool attack instance.

        :param classifier: A trained classifier.
        :type classifier: :class:`.Classifier`
        :param max_iter: The maximum number of iterations.
        :type max_iter: `int`
        :param epsilon: Overshoot parameter.
        :type epsilon: `float`
        :param nb_grads: The number of class gradients (top nb_grads w.r.t. prediction) to compute. This way only the
                         most likely classes are considered, speeding up the computation.
        :type nb_grads: `int`
        :param batch_size: Batch size
        :type batch_size: `int`
        """
        super(DeepFool, self).__init__(classifier=classifier)
        if not isinstance(classifier, ClassifierGradients):
            raise (TypeError('For `' + self.__class__.__name__ + '` classifier must be an instance of '
                             '`art.classifiers.classifier.ClassifierGradients`, the provided classifier is instance of '
                             + str(classifier.__class__.__bases__) + '. '
                             ' The classifier needs to be a Neural Network and provide gradients.'))

        params = {'max_iter': max_iter, 'epsilon': epsilon, 'nb_grads': nb_grads, 'batch_size': batch_size}
        self.set_params(**params)

    def generate(self, x, y=None, **kwargs):
        """
        Generate adversarial samples and return them in an array.

        :param x: An array with the original inputs to be attacked.
        :type x: `np.ndarray`
        :param y: An array with the original labels to be predicted.
        :type y: `np.ndarray`
        :return: An array holding the adversarial examples.
        :rtype: `np.ndarray`
        """
        x_adv = x.astype(NUMPY_DTYPE)
        preds = self.classifier.predict(x, batch_size=self.batch_size)

        # Determine the class labels for which to compute the gradients
        use_grads_subset = self.nb_grads < self.classifier.nb_classes()
        if use_grads_subset:
            # TODO compute set of unique labels per batch
            grad_labels = np.argsort(-preds, axis=1)[:, :self.nb_grads]
            labels_set = np.unique(grad_labels)
        else:
            labels_set = np.arange(self.classifier.nb_classes())
        sorter = np.arange(len(labels_set))

        # Pick a small scalar to avoid division by 0
        tol = 10e-8

        # Compute perturbation with implicit batching
        for batch_id in range(int(np.ceil(x_adv.shape[0] / float(self.batch_size)))):
            batch_index_1, batch_index_2 = batch_id * self.batch_size, (batch_id + 1) * self.batch_size
            batch = x_adv[batch_index_1:batch_index_2]

            # Get predictions and gradients for batch
            f_batch = preds[batch_index_1:batch_index_2]
            fk_hat = np.argmax(f_batch, axis=1)
            if use_grads_subset:
                # Compute gradients only for top predicted classes
                grd = np.array([self.classifier.class_gradient(batch, label=_) for _ in labels_set])
                grd = np.squeeze(np.swapaxes(grd, 0, 2), axis=0)
            else:
                # Compute gradients for all classes
                grd = self.classifier.class_gradient(batch)

            # Get current predictions
            active_indices = np.arange(len(batch))
            current_step = 0
            while active_indices.size > 0 and current_step < self.max_iter:
                # Compute difference in predictions and gradients only for selected top predictions
                labels_indices = sorter[np.searchsorted(labels_set, fk_hat, sorter=sorter)]
                grad_diff = grd - grd[np.arange(len(grd)), labels_indices][:, None]
                f_diff = f_batch[:, labels_set] - f_batch[np.arange(len(f_batch)), labels_indices][:, None]

                # Choose coordinate and compute perturbation
                norm = np.linalg.norm(grad_diff.reshape(len(grad_diff), len(labels_set), -1), axis=2) + tol
                value = np.abs(f_diff) / norm
                value[np.arange(len(value)), labels_indices] = np.inf
                l_var = np.argmin(value, axis=1)
                r_var = (abs(f_diff[np.arange(len(f_diff)), l_var]) / (pow(np.linalg.norm(grad_diff[np.arange(len(
                    grad_diff)), l_var].reshape(len(grad_diff), -1), axis=1), 2) + tol))
                r_var = r_var.reshape((-1,) + (1,) * (len(x.shape) - 1))
                r_var = r_var * grad_diff[np.arange(len(grad_diff)), l_var]

                # Add perturbation and clip result
                if hasattr(self.classifier, 'clip_values') and self.classifier.clip_values is not None:
                    batch[active_indices] = np.clip(batch[active_indices] + r_var[active_indices],
                                                    self.classifier.clip_values[0], self.classifier.clip_values[1])
                else:
                    batch[active_indices] += r_var[active_indices]

                # Recompute prediction for new x
                f_batch = self.classifier.predict(batch)
                fk_i_hat = np.argmax(f_batch, axis=1)

                # Recompute gradients for new x
                if use_grads_subset:
                    # Compute gradients only for (originally) top predicted classes
                    grd = np.array([self.classifier.class_gradient(batch, label=_) for _ in labels_set])
                    grd = np.squeeze(np.swapaxes(grd, 0, 2), axis=0)
                else:
                    # Compute gradients for all classes
                    grd = self.classifier.class_gradient(batch)

                # Stop if misclassification has been achieved
                active_indices = np.where(fk_i_hat == fk_hat)[0]

                current_step += 1

            # Apply overshoot parameter
            x_adv[batch_index_1:batch_index_2] = x_adv[batch_index_1:batch_index_2] + \
                (1 + self.epsilon) * (batch - x_adv[batch_index_1:batch_index_2])
            if hasattr(self.classifier, 'clip_values') and self.classifier.clip_values is not None:
                np.clip(x_adv[batch_index_1:batch_index_2], self.classifier.clip_values[0],
                        self.classifier.clip_values[1], out=x_adv[batch_index_1:batch_index_2])

        logger.info('Success rate of DeepFool attack: %.2f%%',
                    100 * compute_success(self.classifier, x, y, x_adv, batch_size=self.batch_size))
        return x_adv

    def set_params(self, **kwargs):
        """
        Take in a dictionary of parameters and applies attack-specific checks before saving them as attributes.

        :param max_iter: The maximum number of iterations.
        :type max_iter: `int`
        :param epsilon: Overshoot parameter.
        :type epsilon: `float`
        :param nb_grads: The number of class gradients (top nb_grads w.r.t. prediction) to compute. This way only the
                         most likely classes are considered, speeding up the computation.
        :type nb_grads: `int`
        :param batch_size: Internal size of batches on which adversarial samples are generated.
        :type batch_size: `int`
        """
        # Save attack-specific parameters
        super(DeepFool, self).set_params(**kwargs)

        if not isinstance(self.max_iter, (int, np.int)) or self.max_iter <= 0:
            raise ValueError("The number of iterations must be a positive integer.")

        if not isinstance(self.nb_grads, (int, np.int)) or self.nb_grads <= 0:
            raise ValueError("The number of class gradients to compute must be a positive integer.")

        if self.epsilon < 0:
            raise ValueError("The overshoot parameter must not be negative.")

        if self.batch_size <= 0:
            raise ValueError('The batch size `batch_size` has to be positive.')

        return True<|MERGE_RESOLUTION|>--- conflicted
+++ resolved
@@ -26,13 +26,8 @@
 
 import numpy as np
 
-<<<<<<< HEAD
 from art.utils import NUMPY_DTYPE
-from art.classifiers.classifier import ClassifierNeuralNetwork, ClassifierGradients
-=======
-from art import NUMPY_DTYPE
 from art.classifiers.classifier import ClassifierGradients
->>>>>>> ea458387
 from art.attacks.attack import Attack
 from art.utils import compute_success
 
