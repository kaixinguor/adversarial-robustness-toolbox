from __future__ import absolute_import, division, print_function, unicode_literals

import logging

import numpy as np

from art.attacks import BasicIterativeMethod

logger = logging.getLogger(__name__)


class ProjectedGradientDescent(BasicIterativeMethod):
    """
    The Projected Gradient Descent attack is a variant of the Basic Iterative Method in which,
    after each iteration, the perturbation is projected on an lp-ball of specified radius (in
    addition to clipping the values of the adversarial sample so that it lies in the permitted
    data range). This is the attack proposed by Madry et al. for adversarial training.
    Paper link: https://arxiv.org/abs/1706.06083
    """
    attack_params = BasicIterativeMethod.attack_params

<<<<<<< HEAD
    def __init__(self, classifier, expectation_over_transformations=None, norm=np.inf, eps=.3, eps_step=0.1, 
                 max_iter=20, targeted=False, random_init=False):
=======
    def __init__(self, classifier, norm=np.inf, eps=.3, eps_step=0.1, max_iter=20, targeted=False, random_init=False,
                 batch_size=128):
>>>>>>> 5d0973c9
        """
        Create a :class:`ProjectedGradientDescent` instance.

        :param classifier: A trained model.
        :type classifier: :class:`Classifier`
        :param expectation_over_transformations: An expectation over transformations to be applied when computing 
                                                 classifier gradients.
        :type expectation_over_transformations: :class:`ExpectationOverTransformations`
        :param norm: Order of the norm. Possible values: np.inf, 1 or 2.
        :type norm: `int`
        :param eps: Maximum perturbation that the attacker can introduce.
        :type eps: `float`
        :param eps_step: Attack step size (input variation) at each iteration.
        :type eps_step: `float`
        :param targeted: Should the attack target one specific class
        :type targeted: `bool`
        :param random_init: Whether to start at the original input or a random point within the epsilon ball
        :type random_init: `bool`
        :param batch_size: Batch size
        :type batch_size: `int`
        """
        super(ProjectedGradientDescent, self).__init__(classifier, norm=norm, eps=eps, eps_step=eps_step,
                                                       max_iter=max_iter, targeted=targeted, random_init=random_init,
                                                       batch_size=batch_size)

        self._project = True<|MERGE_RESOLUTION|>--- conflicted
+++ resolved
@@ -19,13 +19,9 @@
     """
     attack_params = BasicIterativeMethod.attack_params
 
-<<<<<<< HEAD
+
     def __init__(self, classifier, expectation_over_transformations=None, norm=np.inf, eps=.3, eps_step=0.1, 
-                 max_iter=20, targeted=False, random_init=False):
-=======
-    def __init__(self, classifier, norm=np.inf, eps=.3, eps_step=0.1, max_iter=20, targeted=False, random_init=False,
-                 batch_size=128):
->>>>>>> 5d0973c9
+                 max_iter=20, targeted=False, random_init=False, batch_size=128):
         """
         Create a :class:`ProjectedGradientDescent` instance.
 
