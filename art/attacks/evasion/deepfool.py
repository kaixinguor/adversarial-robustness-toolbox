# MIT License
#
# Copyright (C) The Adversarial Robustness Toolbox (ART) Authors 2018
#
# Permission is hereby granted, free of charge, to any person obtaining a copy of this software and associated
# documentation files (the "Software"), to deal in the Software without restriction, including without limitation the
# rights to use, copy, modify, merge, publish, distribute, sublicense, and/or sell copies of the Software, and to permit
# persons to whom the Software is furnished to do so, subject to the following conditions:
#
# The above copyright notice and this permission notice shall be included in all copies or substantial portions of the
# Software.
#
# THE SOFTWARE IS PROVIDED "AS IS", WITHOUT WARRANTY OF ANY KIND, EXPRESS OR IMPLIED, INCLUDING BUT NOT LIMITED TO THE
# WARRANTIES OF MERCHANTABILITY, FITNESS FOR A PARTICULAR PURPOSE AND NONINFRINGEMENT. IN NO EVENT SHALL THE
# AUTHORS OR COPYRIGHT HOLDERS BE LIABLE FOR ANY CLAIM, DAMAGES OR OTHER LIABILITY, WHETHER IN AN ACTION OF CONTRACT,
# TORT OR OTHERWISE, ARISING FROM, OUT OF OR IN CONNECTION WITH THE SOFTWARE OR THE USE OR OTHER DEALINGS IN THE
# SOFTWARE.
"""
This module implements the white-box attack `DeepFool`.

| Paper link: https://arxiv.org/abs/1511.04599
"""
from __future__ import absolute_import, division, print_function, unicode_literals

import logging
from typing import Optional

import numpy as np

from art.config import ART_NUMPY_DTYPE
<<<<<<< HEAD
from art.classifiers.classifier import ClassifierGradientsType
=======
from art.estimators.classification.classifier import ClassGradientsMixin
>>>>>>> 85479f7c
from art.attacks.attack import EvasionAttack
from art.utils import compute_success

logger = logging.getLogger(__name__)


class DeepFool(EvasionAttack):
    """
    Implementation of the attack from Moosavi-Dezfooli et al. (2015).

    | Paper link: https://arxiv.org/abs/1511.04599
    """

<<<<<<< HEAD
    attack_params = EvasionAttack.attack_params + [
        "max_iter",
        "epsilon",
        "nb_grads",
        "batch_size",
    ]

    def __init__(
        self,
        classifier: ClassifierGradientsType,
        max_iter: int = 100,
        epsilon: float = 1e-6,
        nb_grads: int = 10,
        batch_size: int = 1,
    ) -> None:
=======
    attack_params = EvasionAttack.attack_params + ["max_iter", "epsilon", "nb_grads", "batch_size"]

    _estimator_requirements = (ClassGradientsMixin,)

    def __init__(self, classifier, max_iter=100, epsilon=1e-6, nb_grads=10, batch_size=1):
>>>>>>> 85479f7c
        """
        Create a DeepFool attack instance.

        :param classifier: A trained classifier.
        :param max_iter: The maximum number of iterations.
        :param epsilon: Overshoot parameter.
        :param nb_grads: The number of class gradients (top nb_grads w.r.t. prediction) to compute. This way only the
                         most likely classes are considered, speeding up the computation.
        :param batch_size: Batch size
        """
<<<<<<< HEAD
        super(DeepFool, self).__init__(classifier=classifier)
        self.max_iter = max_iter
        self.epsilon = epsilon
        self.nb_grads = nb_grads
        self.batch_size = batch_size
        self._check_params()

    def generate(
        self, x: np.ndarray, y: Optional[np.ndarray] = None, **kwargs
    ) -> np.ndarray:
=======
        super(DeepFool, self).__init__(estimator=classifier)

        params = {"max_iter": max_iter, "epsilon": epsilon, "nb_grads": nb_grads, "batch_size": batch_size}
        self.set_params(**params)

    def generate(self, x, y=None, **kwargs):
>>>>>>> 85479f7c
        """
        Generate adversarial samples and return them in an array.

        :param x: An array with the original inputs to be attacked.
        :param y: An array with the original labels to be predicted.
        :return: An array holding the adversarial examples.
        """
        x_adv = x.astype(ART_NUMPY_DTYPE)
        preds = self.estimator.predict(x, batch_size=self.batch_size)

        # Determine the class labels for which to compute the gradients
        use_grads_subset = self.nb_grads < self.estimator.nb_classes
        if use_grads_subset:
            # TODO compute set of unique labels per batch
            grad_labels = np.argsort(-preds, axis=1)[:, : self.nb_grads]
            labels_set = np.unique(grad_labels)
        else:
            labels_set = np.arange(self.estimator.nb_classes)
        sorter = np.arange(len(labels_set))

        # Pick a small scalar to avoid division by 0
        tol = 10e-8

        # Compute perturbation with implicit batching
        for batch_id in range(int(np.ceil(x_adv.shape[0] / float(self.batch_size)))):
            batch_index_1, batch_index_2 = (
                batch_id * self.batch_size,
                (batch_id + 1) * self.batch_size,
            )
            batch = x_adv[batch_index_1:batch_index_2]

            # Get predictions and gradients for batch
            f_batch = preds[batch_index_1:batch_index_2]
            fk_hat = np.argmax(f_batch, axis=1)
            if use_grads_subset:
                # Compute gradients only for top predicted classes
<<<<<<< HEAD
                grd = np.array(
                    [self.classifier.class_gradient(batch, label=_) for _ in labels_set]
                )
=======
                grd = np.array([self.estimator.class_gradient(batch, label=_) for _ in labels_set])
>>>>>>> 85479f7c
                grd = np.squeeze(np.swapaxes(grd, 0, 2), axis=0)
            else:
                # Compute gradients for all classes
                grd = self.estimator.class_gradient(batch)

            # Get current predictions
            active_indices = np.arange(len(batch))
            current_step = 0
            while active_indices.size > 0 and current_step < self.max_iter:
                # Compute difference in predictions and gradients only for selected top predictions
                labels_indices = sorter[
                    np.searchsorted(labels_set, fk_hat, sorter=sorter)
                ]
                grad_diff = grd - grd[np.arange(len(grd)), labels_indices][:, None]
                f_diff = (
                    f_batch[:, labels_set]
                    - f_batch[np.arange(len(f_batch)), labels_indices][:, None]
                )

                # Choose coordinate and compute perturbation
                norm = (
                    np.linalg.norm(
                        grad_diff.reshape(len(grad_diff), len(labels_set), -1), axis=2
                    )
                    + tol
                )
                value = np.abs(f_diff) / norm
                value[np.arange(len(value)), labels_indices] = np.inf
                l_var = np.argmin(value, axis=1)
                absolute1 = abs(f_diff[np.arange(len(f_diff)), l_var])
                draddiff = grad_diff[np.arange(len(grad_diff)), l_var].reshape(
                    len(grad_diff), -1
                )
                pow1 = pow(np.linalg.norm(draddiff, axis=1), 2,) + tol
                r_var = absolute1 / pow1
                r_var = r_var.reshape((-1,) + (1,) * (len(x.shape) - 1))
                r_var = r_var * grad_diff[np.arange(len(grad_diff)), l_var]

                # Add perturbation and clip result
<<<<<<< HEAD
                if (
                    hasattr(self.classifier, "clip_values")
                    and self.classifier.clip_values is not None
                ):
=======
                if self.estimator.clip_values is not None:
>>>>>>> 85479f7c
                    batch[active_indices] = np.clip(
                        batch[active_indices] + r_var[active_indices],
                        self.estimator.clip_values[0],
                        self.estimator.clip_values[1],
                    )
                else:
                    batch[active_indices] += r_var[active_indices]

                # Recompute prediction for new x
                f_batch = self.estimator.predict(batch)
                fk_i_hat = np.argmax(f_batch, axis=1)

                # Recompute gradients for new x
                if use_grads_subset:
                    # Compute gradients only for (originally) top predicted classes
<<<<<<< HEAD
                    grd = np.array(
                        [
                            self.classifier.class_gradient(batch, label=_)
                            for _ in labels_set
                        ]
                    )
=======
                    grd = np.array([self.estimator.class_gradient(batch, label=_) for _ in labels_set])
>>>>>>> 85479f7c
                    grd = np.squeeze(np.swapaxes(grd, 0, 2), axis=0)
                else:
                    # Compute gradients for all classes
                    grd = self.estimator.class_gradient(batch)

                # Stop if misclassification has been achieved
                active_indices = np.where(fk_i_hat == fk_hat)[0]

                current_step += 1

            # Apply overshoot parameter
            x_adv1 = x_adv[batch_index_1:batch_index_2]
            x_adv2 = (1 + self.epsilon) * (batch - x_adv[batch_index_1:batch_index_2])
            x_adv[batch_index_1:batch_index_2] = x_adv1 + x_adv2
<<<<<<< HEAD
            if (
                hasattr(self.classifier, "clip_values")
                and self.classifier.clip_values is not None
            ):
=======
            if self.estimator.clip_values is not None:
>>>>>>> 85479f7c
                np.clip(
                    x_adv[batch_index_1:batch_index_2],
                    self.estimator.clip_values[0],
                    self.estimator.clip_values[1],
                    out=x_adv[batch_index_1:batch_index_2],
                )

        logger.info(
            "Success rate of DeepFool attack: %.2f%%",
<<<<<<< HEAD
            100
            * compute_success(self.classifier, x, y, x_adv, batch_size=self.batch_size),
=======
            100 * compute_success(self.estimator, x, y, x_adv, batch_size=self.batch_size),
>>>>>>> 85479f7c
        )
        return x_adv

    def _check_params(self) -> None:
        if not isinstance(self.classifier, ClassifierGradientsType):
            raise ClassifierError(
                self.__class__, [ClassifierGradientsType], self.classifier
            )

        if not isinstance(self.max_iter, (int, np.int)) or self.max_iter <= 0:
            raise ValueError("The number of iterations must be a positive integer.")

        if not isinstance(self.nb_grads, (int, np.int)) or self.nb_grads <= 0:
            raise ValueError(
                "The number of class gradients to compute must be a positive integer."
            )

        if self.epsilon < 0:
            raise ValueError("The overshoot parameter must not be negative.")

        if self.batch_size <= 0:
            raise ValueError("The batch size `batch_size` has to be positive.")<|MERGE_RESOLUTION|>--- conflicted
+++ resolved
@@ -28,11 +28,10 @@
 import numpy as np
 
 from art.config import ART_NUMPY_DTYPE
-<<<<<<< HEAD
-from art.classifiers.classifier import ClassifierGradientsType
-=======
-from art.estimators.classification.classifier import ClassGradientsMixin
->>>>>>> 85479f7c
+from art.estimators.classification.classifier import (
+    ClassGradientsMixin,
+    ClassifierGradients,
+)
 from art.attacks.attack import EvasionAttack
 from art.utils import compute_success
 
@@ -46,29 +45,22 @@
     | Paper link: https://arxiv.org/abs/1511.04599
     """
 
-<<<<<<< HEAD
     attack_params = EvasionAttack.attack_params + [
         "max_iter",
         "epsilon",
         "nb_grads",
         "batch_size",
     ]
+    _estimator_requirements = (ClassGradientsMixin,)
 
     def __init__(
         self,
-        classifier: ClassifierGradientsType,
+        classifier: ClassifierGradients,
         max_iter: int = 100,
         epsilon: float = 1e-6,
         nb_grads: int = 10,
         batch_size: int = 1,
     ) -> None:
-=======
-    attack_params = EvasionAttack.attack_params + ["max_iter", "epsilon", "nb_grads", "batch_size"]
-
-    _estimator_requirements = (ClassGradientsMixin,)
-
-    def __init__(self, classifier, max_iter=100, epsilon=1e-6, nb_grads=10, batch_size=1):
->>>>>>> 85479f7c
         """
         Create a DeepFool attack instance.
 
@@ -79,8 +71,7 @@
                          most likely classes are considered, speeding up the computation.
         :param batch_size: Batch size
         """
-<<<<<<< HEAD
-        super(DeepFool, self).__init__(classifier=classifier)
+        super(DeepFool, self).__init__(estimator=classifier)
         self.max_iter = max_iter
         self.epsilon = epsilon
         self.nb_grads = nb_grads
@@ -90,14 +81,6 @@
     def generate(
         self, x: np.ndarray, y: Optional[np.ndarray] = None, **kwargs
     ) -> np.ndarray:
-=======
-        super(DeepFool, self).__init__(estimator=classifier)
-
-        params = {"max_iter": max_iter, "epsilon": epsilon, "nb_grads": nb_grads, "batch_size": batch_size}
-        self.set_params(**params)
-
-    def generate(self, x, y=None, **kwargs):
->>>>>>> 85479f7c
         """
         Generate adversarial samples and return them in an array.
 
@@ -134,13 +117,9 @@
             fk_hat = np.argmax(f_batch, axis=1)
             if use_grads_subset:
                 # Compute gradients only for top predicted classes
-<<<<<<< HEAD
                 grd = np.array(
-                    [self.classifier.class_gradient(batch, label=_) for _ in labels_set]
-                )
-=======
-                grd = np.array([self.estimator.class_gradient(batch, label=_) for _ in labels_set])
->>>>>>> 85479f7c
+                    [self.estimator.class_gradient(batch, label=_) for _ in labels_set]
+                )
                 grd = np.squeeze(np.swapaxes(grd, 0, 2), axis=0)
             else:
                 # Compute gradients for all classes
@@ -180,14 +159,10 @@
                 r_var = r_var * grad_diff[np.arange(len(grad_diff)), l_var]
 
                 # Add perturbation and clip result
-<<<<<<< HEAD
                 if (
-                    hasattr(self.classifier, "clip_values")
-                    and self.classifier.clip_values is not None
+                    hasattr(self.estimator, "clip_values")
+                    and self.estimator.clip_values is not None
                 ):
-=======
-                if self.estimator.clip_values is not None:
->>>>>>> 85479f7c
                     batch[active_indices] = np.clip(
                         batch[active_indices] + r_var[active_indices],
                         self.estimator.clip_values[0],
@@ -203,16 +178,12 @@
                 # Recompute gradients for new x
                 if use_grads_subset:
                     # Compute gradients only for (originally) top predicted classes
-<<<<<<< HEAD
                     grd = np.array(
                         [
-                            self.classifier.class_gradient(batch, label=_)
+                            self.estimator.class_gradient(batch, label=_)
                             for _ in labels_set
                         ]
                     )
-=======
-                    grd = np.array([self.estimator.class_gradient(batch, label=_) for _ in labels_set])
->>>>>>> 85479f7c
                     grd = np.squeeze(np.swapaxes(grd, 0, 2), axis=0)
                 else:
                     # Compute gradients for all classes
@@ -227,14 +198,10 @@
             x_adv1 = x_adv[batch_index_1:batch_index_2]
             x_adv2 = (1 + self.epsilon) * (batch - x_adv[batch_index_1:batch_index_2])
             x_adv[batch_index_1:batch_index_2] = x_adv1 + x_adv2
-<<<<<<< HEAD
             if (
-                hasattr(self.classifier, "clip_values")
-                and self.classifier.clip_values is not None
+                hasattr(self.estimator, "clip_values")
+                and self.estimator.clip_values is not None
             ):
-=======
-            if self.estimator.clip_values is not None:
->>>>>>> 85479f7c
                 np.clip(
                     x_adv[batch_index_1:batch_index_2],
                     self.estimator.clip_values[0],
@@ -244,21 +211,12 @@
 
         logger.info(
             "Success rate of DeepFool attack: %.2f%%",
-<<<<<<< HEAD
             100
-            * compute_success(self.classifier, x, y, x_adv, batch_size=self.batch_size),
-=======
-            100 * compute_success(self.estimator, x, y, x_adv, batch_size=self.batch_size),
->>>>>>> 85479f7c
+            * compute_success(self.estimator, x, y, x_adv, batch_size=self.batch_size),
         )
         return x_adv
 
     def _check_params(self) -> None:
-        if not isinstance(self.classifier, ClassifierGradientsType):
-            raise ClassifierError(
-                self.__class__, [ClassifierGradientsType], self.classifier
-            )
-
         if not isinstance(self.max_iter, (int, np.int)) or self.max_iter <= 0:
             raise ValueError("The number of iterations must be a positive integer.")
 
