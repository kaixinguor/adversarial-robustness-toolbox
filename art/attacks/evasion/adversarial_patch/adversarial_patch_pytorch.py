--- conflicted
+++ resolved
@@ -682,24 +682,9 @@
         if mask is not None:
             mask = mask.copy()
         mask = self._check_mask(mask=mask, x=x)
-<<<<<<< HEAD
-        x_tensor = torch.Tensor(x)
-        mask_tensor = torch.Tensor(mask)
-        if isinstance(patch_external, np.ndarray):
-            patch_tensor = torch.Tensor(patch_external)
-        else:
-            patch_tensor = self._patch
-        return (
-            self._random_overlay(images=x_tensor, patch=patch_tensor, scale=scale, mask=mask_tensor)
-            .detach()
-            .cpu()
-            .numpy()
-        )
-=======
         patch = patch_external if patch_external is not None else self._patch
         x = torch.Tensor(x).to(self.estimator.device)
         return self._random_overlay(images=x, patch=patch, scale=scale, mask=mask).detach().cpu().numpy()
->>>>>>> bbd88999
 
     def reset_patch(self, initial_patch_value: Optional[Union[float, np.ndarray]] = None) -> None:
         """
