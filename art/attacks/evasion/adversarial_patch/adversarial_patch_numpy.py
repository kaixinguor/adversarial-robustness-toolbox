--- conflicted
+++ resolved
@@ -314,25 +314,10 @@
             center = int(x.shape[1] / 2)
             patch_hw_1 = int(self.estimator.input_shape[1] / 2)
             patch_hw_2 = self.estimator.input_shape[1] - patch_hw_1
-<<<<<<< HEAD
-            if self.estimator.channel_index == 3:
-                x = x[
-                    center - patch_hw_1 : center + patch_hw_2,
-                    center - patch_hw_1 : center + patch_hw_2,
-                    :,
-                ]
-            elif self.estimator.channel_index == 1:
-                x = x[
-                    :,
-                    center - patch_hw_1 : center + patch_hw_2,
-                    center - patch_hw_1 : center + patch_hw_2,
-                ]
-=======
             if not self.estimator.channels_first:
                 x = x[center - patch_hw_1 : center + patch_hw_2, center - patch_hw_1 : center + patch_hw_2, :]
             elif self.estimator.channels_first:
                 x = x[:, center - patch_hw_1 : center + patch_hw_2, center - patch_hw_1 : center + patch_hw_2]
->>>>>>> d918f53c
             else:
                 x = None
 
