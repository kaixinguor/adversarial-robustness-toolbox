# MIT License
#
# Copyright (C) The Adversarial Robustness Toolbox (ART) Authors 2018
#
# Permission is hereby granted, free of charge, to any person obtaining a copy of this software and associated
# documentation files (the "Software"), to deal in the Software without restriction, including without limitation the
# rights to use, copy, modify, merge, publish, distribute, sublicense, and/or sell copies of the Software, and to permit
# persons to whom the Software is furnished to do so, subject to the following conditions:
#
# The above copyright notice and this permission notice shall be included in all copies or substantial portions of the
# Software.
#
# THE SOFTWARE IS PROVIDED "AS IS", WITHOUT WARRANTY OF ANY KIND, EXPRESS OR IMPLIED, INCLUDING BUT NOT LIMITED TO THE
# WARRANTIES OF MERCHANTABILITY, FITNESS FOR A PARTICULAR PURPOSE AND NONINFRINGEMENT. IN NO EVENT SHALL THE
# AUTHORS OR COPYRIGHT HOLDERS BE LIABLE FOR ANY CLAIM, DAMAGES OR OTHER LIABILITY, WHETHER IN AN ACTION OF CONTRACT,
# TORT OR OTHERWISE, ARISING FROM, OUT OF OR IN CONNECTION WITH THE SOFTWARE OR THE USE OR OTHER DEALINGS IN THE
# SOFTWARE.
"""
This module implements the adversarial patch attack `AdversarialPatch`. This attack generates an adversarial patch that
can be printed into the physical world with a common printer. The patch can be used to fool image classifiers.

| Paper link: https://arxiv.org/abs/1712.09665
"""
from __future__ import absolute_import, division, print_function, unicode_literals

import logging
from typing import Optional, Union

import random
import numpy as np
from scipy.ndimage import rotate, shift, zoom
from tqdm import trange

from art.attacks.attack import EvasionAttack
from art.estimators.estimator import BaseEstimator, NeuralNetworkMixin
from art.estimators.classification.classifier import (
    ClassifierMixin,
    ClassifierNeuralNetwork,
    ClassifierGradients,
)
from art.utils import check_and_transform_label_format

logger = logging.getLogger(__name__)


class AdversarialPatchNumpy(EvasionAttack):
    """
    Implementation of the adversarial patch attack.

    | Paper link: https://arxiv.org/abs/1712.09665
    """

    attack_params = EvasionAttack.attack_params + [
        "rotation_max",
        "scale_min",
        "scale_max",
        "learning_rate",
        "max_iter",
        "batch_size",
    ]

    _estimator_requirements = (BaseEstimator, NeuralNetworkMixin, ClassifierMixin)

    def __init__(
        self,
        classifier: Union[ClassifierNeuralNetwork, ClassifierGradients],
        target: int = 0,
        rotation_max: float = 22.5,
        scale_min: float = 0.1,
        scale_max: float = 1.0,
        learning_rate: float = 5.0,
        max_iter: int = 500,
        clip_patch: Union[list, tuple, None] = None,
        batch_size: int = 16,
    ) -> None:
        """
        Create an instance of the :class:`.AdversarialPatchNumpy`.

        :param classifier: A trained classifier.
        :param target: The target label for the created patch.
        :param rotation_max: The maximum rotation applied to random patches. The value is expected to be in the
               range `[0, 180]`.
        :param scale_min: The minimum scaling applied to random patches. The value should be in the range `[0, 1]`,
               but less than `scale_max`.
        :param scale_max: The maximum scaling applied to random patches. The value should be in the range `[0, 1]`, but
               larger than `scale_min.`
        :param learning_rate: The learning rate of the optimization.
        :param max_iter: The number of optimization steps.
        :param clip_patch: The minimum and maximum values for each channel in the form
               [(float, float), (float, float), (float, float)].
        :param batch_size: The size of the training batch.
        """
        super(AdversarialPatchNumpy, self).__init__(estimator=classifier)

        self.target = target
        self.rotation_max = rotation_max
        self.scale_min = scale_min
        self.scale_max = scale_max
        self.learning_rate = learning_rate
        self.max_iter = max_iter
        self.batch_size = batch_size
        self.clip_patch = clip_patch
        mean_value = (
            self.estimator.clip_values[1] - self.estimator.clip_values[0]
        ) / 2.0 + self.estimator.clip_values[0]
        self.patch = (
            np.ones(shape=self.estimator.input_shape).astype(np.float32) * mean_value
        )
        self._check_params()

    def generate(
        self, x: np.ndarray, y: Optional[np.ndarray] = None, **kwargs
    ) -> np.ndarray:
        """
        Generate adversarial samples and return them in an array.

        :param x: An array with the original inputs. `x` is expected to have spatial dimensions.
        :param y: An array with the original labels to be predicted.
        :return: An array holding the adversarial patch.
        """
        logger.info("Creating adversarial patch.")

        if len(x.shape) == 2:
            raise ValueError(
                "Feature vectors detected. The adversarial patch can only be applied to data with spatial "
                "dimensions."
            )

        y_target = check_and_transform_label_format(
            labels=y, nb_classes=self.estimator.nb_classes
        )

<<<<<<< HEAD
        for i_step in range(self.max_iter):
            if i_step == 0 or (i_step + 1) % 100 == 0:
                logger.info("Training Step: %i", i_step + 1)

            (
                patched_images,
                patch_mask_transformed,
                transforms,
            ) = self._augment_images_with_random_patch(x, self.patch)
=======
        for _ in trange(self.max_iter, desc="Adversarial patch"):
            patched_images, patch_mask_transformed, transforms = self._augment_images_with_random_patch(x, self.patch)
>>>>>>> 83cc8514

            num_batches = int(x.shape[0] / self.batch_size)
            patch_gradients = np.zeros_like(self.patch)

            for i_batch in range(num_batches):
                i_batch_start = i_batch * self.batch_size
                i_batch_end = (i_batch + 1) * self.batch_size

                gradients = self.estimator.loss_gradient(
                    patched_images[i_batch_start:i_batch_end],
                    y_target[i_batch_start:i_batch_end],
                )

                for i_image in range(self.batch_size):
                    patch_gradients_i = self._reverse_transformation(
                        gradients[i_image, :, :, :],
                        patch_mask_transformed[i_image, :, :, :],
                        transforms[i_image],
                    )
                    patch_gradients += patch_gradients_i

            # patch_gradients = patch_gradients / (num_batches * self.batch_size)
            self.patch -= patch_gradients * self.learning_rate
            self.patch = np.clip(
                self.patch,
                a_min=self.estimator.clip_values[0],
                a_max=self.estimator.clip_values[1],
            )

        return self.patch, self._get_circular_patch_mask()

    def apply_patch(
        self, x: np.ndarray, scale: float, patch_external: np.ndarray = None
    ) -> np.ndarray:
        """
        A function to apply the learned adversarial patch to images.

        :param x: Instances to apply randomly transformed patch.
        :param scale: Scale of the applied patch in relation to the classifier input shape.
        :param patch_external: External patch to apply to images `x`.
        :return: The patched instances.
        """
        patch = patch_external if patch_external is not None else self.patch
        patched_x, _, _ = self._augment_images_with_random_patch(x, patch, scale)
        return patched_x

    def _check_params(self) -> None:
        if not isinstance(self.rotation_max, (float, int)):
            raise ValueError(
                "The maximum rotation of the random patches must be of type float."
            )
        if self.rotation_max < 0 or self.rotation_max > 180.0:
            raise ValueError(
                "The maximum rotation of the random patches must be between 0 and 180 degrees."
            )

        if not isinstance(self.scale_min, float):
            raise ValueError(
                "The minimum scale of the random patched must be of type float."
            )
        if self.scale_min < 0 or self.scale_min > self.scale_max:
            raise ValueError(
                "The minimum scale of the random patched must be greater than 0 and less than the maximum scaling."
            )

        if not isinstance(self.scale_max, float):
            raise ValueError(
                "The maximum scale of the random patched must be of type float."
            )
        if self.scale_max > 1:
            raise ValueError(
                "The maximum scale of the random patched must not be greater than 1."
            )

        if not isinstance(self.learning_rate, float):
            raise ValueError("The learning rate must be of type float.")
        if not self.learning_rate > 0.0:
            raise ValueError("The learning rate must be greater than 0.0.")

        if not isinstance(self.max_iter, int):
            raise ValueError("The number of optimization steps must be of type int.")
        if not self.max_iter > 0:
            raise ValueError("The number of optimization steps must be greater than 0.")

        if not isinstance(self.batch_size, int):
            raise ValueError("The batch size must be of type int.")
        if not self.batch_size > 0:
            raise ValueError("The batch size must be greater than 0.")

    def _get_circular_patch_mask(self, sharpness: int = 40) -> np.ndarray:
        """
        Return a circular patch mask
        """
        diameter = self.estimator.input_shape[1]
        x = np.linspace(-1, 1, diameter)
        y = np.linspace(-1, 1, diameter)
        x_grid, y_grid = np.meshgrid(x, y, sparse=True)
        z_grid = (x_grid ** 2 + y_grid ** 2) ** sharpness

        mask = 1 - np.clip(z_grid, -1, 1)

        pad_1 = int((self.estimator.input_shape[1] - mask.shape[1]) / 2)
        pad_2 = int(self.estimator.input_shape[1] - pad_1 - mask.shape[1])
        mask = np.pad(
            mask, pad_width=(pad_1, pad_2), mode="constant", constant_values=(0, 0)
        )

        channel_index = 1 if self.estimator.channels_first else 3
        axis = channel_index - 1
        mask = np.expand_dims(mask, axis=axis)
        mask = np.broadcast_to(mask, self.estimator.input_shape).astype(np.float32)
        return mask

    def _augment_images_with_random_patch(self, images, patch, scale=None):
        """
        Augment images with randomly rotated, shifted and scaled patch.
        """
        transformations = list()
        patched_images = list()
        patch_mask_transformed_list = list()

        for i_image in range(images.shape[0]):
            (
                patch_transformed,
                patch_mask_transformed,
                transformation,
            ) = self._random_transformation(patch, scale)

            inverted_patch_mask_transformed = 1 - patch_mask_transformed

            patched_image = (
                images[i_image, :, :, :] * inverted_patch_mask_transformed
                + patch_transformed * patch_mask_transformed
            )
            patched_image = np.expand_dims(patched_image, axis=0)
            patched_images.append(patched_image)

            patch_mask_transformed = np.expand_dims(patch_mask_transformed, axis=0)
            patch_mask_transformed_list.append(patch_mask_transformed)
            transformations.append(transformation)

        patched_images = np.concatenate(patched_images, axis=0)
        patch_mask_transformed_np = np.concatenate(patch_mask_transformed_list, axis=0)

        return patched_images, patch_mask_transformed_np, transformations

    def _rotate(self, x, angle):
        axes = None
        if not self.estimator.channels_first:
            axes = (0, 1)
        elif self.estimator.channels_first:
            axes = (1, 2)
        return rotate(x, angle=angle, reshape=False, axes=axes, order=1)

    def _scale(self, x, scale, shape):
        zooms = None
        if not self.estimator.channels_first:
            zooms = (scale, scale, 1.0)
        elif self.estimator.channels_first:
            zooms = (1.0, scale, scale)
        x = zoom(x, zoom=zooms, order=1)

        if x.shape[1] <= self.estimator.input_shape[1]:
            pad_1 = int((shape - x.shape[1]) / 2)
            pad_2 = int(shape - pad_1 - x.shape[1])
            if not self.estimator.channels_first:
                pad_width = ((pad_1, pad_2), (pad_1, pad_2), (0, 0))
            elif self.estimator.channels_first:
                pad_width = ((0, 0), (pad_1, pad_2), (pad_1, pad_2))
            else:
                pad_width = None
            x = np.pad(x, pad_width=pad_width, mode="constant", constant_values=(0, 0))
        else:
            center = int(x.shape[1] / 2)
            patch_hw_1 = int(self.estimator.input_shape[1] / 2)
            patch_hw_2 = self.estimator.input_shape[1] - patch_hw_1
            if not self.estimator.channels_first:
                x = x[center - patch_hw_1 : center + patch_hw_2, center - patch_hw_1 : center + patch_hw_2, :]
            elif self.estimator.channels_first:
                x = x[:, center - patch_hw_1 : center + patch_hw_2, center - patch_hw_1 : center + patch_hw_2]
            else:
                x = None

        return x

    def _shift(self, x, shift_1, shift_2):
        shift_xy = None
        if not self.estimator.channels_first:
            shift_xy = (shift_1, shift_2, 0)
        elif self.estimator.channels_first:
            shift_xy = (0, shift_1, shift_2)
        x = shift(x, shift=shift_xy, order=1)
        return x, shift_1, shift_2

    def _random_transformation(self, patch, scale):
        patch_mask = self._get_circular_patch_mask()
        transformation = dict()
        shape = patch_mask.shape[1]

        # rotate
        angle = random.uniform(-self.rotation_max, self.rotation_max)
        transformation["rotate"] = angle
        patch = self._rotate(patch, angle)
        patch_mask = self._rotate(patch_mask, angle)

        # scale
        if scale is None:
            scale = random.uniform(self.scale_min, self.scale_max)
        patch = self._scale(patch, scale, shape)
        patch_mask = self._scale(patch_mask, scale, shape)
        transformation["scale"] = scale

        # shift
        shift_max = (self.estimator.input_shape[1] * (1.0 - scale)) / 2.0
        if shift_max > 0:
            shift_1 = random.uniform(-shift_max, shift_max)
            shift_2 = random.uniform(-shift_max, shift_max)
            patch, _, _ = self._shift(patch, shift_1, shift_2)
            patch_mask, shift_1, shift_2 = self._shift(patch_mask, shift_1, shift_2)
            transformation["shift_1"] = shift_1
            transformation["shift_2"] = shift_2
        else:
            transformation["shift"] = (0, 0, 0)

        return patch, patch_mask, transformation

    def _reverse_transformation(
        self, gradients: np.ndarray, patch_mask_transformed, transformation
    ) -> np.ndarray:
        shape = gradients.shape[1]
        gradients = gradients * patch_mask_transformed

        # shift
        shift_1 = transformation["shift_1"]
        shift_2 = transformation["shift_2"]
        gradients, _, _ = self._shift(gradients, -shift_1, -shift_2)

        # scale
        scale = transformation["scale"]
        gradients = self._scale(gradients, 1.0 / scale, shape)

        # rotate
        angle = transformation["rotate"]
        gradients = self._rotate(gradients, -angle)
        return gradients<|MERGE_RESOLUTION|>--- conflicted
+++ resolved
@@ -130,20 +130,8 @@
             labels=y, nb_classes=self.estimator.nb_classes
         )
 
-<<<<<<< HEAD
-        for i_step in range(self.max_iter):
-            if i_step == 0 or (i_step + 1) % 100 == 0:
-                logger.info("Training Step: %i", i_step + 1)
-
-            (
-                patched_images,
-                patch_mask_transformed,
-                transforms,
-            ) = self._augment_images_with_random_patch(x, self.patch)
-=======
         for _ in trange(self.max_iter, desc="Adversarial patch"):
             patched_images, patch_mask_transformed, transforms = self._augment_images_with_random_patch(x, self.patch)
->>>>>>> 83cc8514
 
             num_batches = int(x.shape[0] / self.batch_size)
             patch_gradients = np.zeros_like(self.patch)
