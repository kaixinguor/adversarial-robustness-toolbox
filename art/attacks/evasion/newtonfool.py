# MIT License
#
# Copyright (C) The Adversarial Robustness Toolbox (ART) Authors 2018
#
# Permission is hereby granted, free of charge, to any person obtaining a copy of this software and associated
# documentation files (the "Software"), to deal in the Software without restriction, including without limitation the
# rights to use, copy, modify, merge, publish, distribute, sublicense, and/or sell copies of the Software, and to permit
# persons to whom the Software is furnished to do so, subject to the following conditions:
#
# The above copyright notice and this permission notice shall be included in all copies or substantial portions of the
# Software.
#
# THE SOFTWARE IS PROVIDED "AS IS", WITHOUT WARRANTY OF ANY KIND, EXPRESS OR IMPLIED, INCLUDING BUT NOT LIMITED TO THE
# WARRANTIES OF MERCHANTABILITY, FITNESS FOR A PARTICULAR PURPOSE AND NONINFRINGEMENT. IN NO EVENT SHALL THE
# AUTHORS OR COPYRIGHT HOLDERS BE LIABLE FOR ANY CLAIM, DAMAGES OR OTHER LIABILITY, WHETHER IN AN ACTION OF CONTRACT,
# TORT OR OTHERWISE, ARISING FROM, OUT OF OR IN CONNECTION WITH THE SOFTWARE OR THE USE OR OTHER DEALINGS IN THE
# SOFTWARE.
"""
This module implements the white-box attack `NewtonFool`.

| Paper link: http://doi.acm.org/10.1145/3134600.3134635
"""
from __future__ import absolute_import, division, print_function, unicode_literals

import logging
from typing import Optional

import numpy as np

from art.config import ART_NUMPY_DTYPE
<<<<<<< HEAD
from art.classifiers.classifier import ClassifierGradientsType
=======
from art.estimators.estimator import BaseEstimator
from art.estimators.classification.classifier import ClassGradientsMixin
>>>>>>> 85479f7c
from art.attacks.attack import EvasionAttack
from art.utils import to_categorical, compute_success

logger = logging.getLogger(__name__)


class NewtonFool(EvasionAttack):
    """
    Implementation of the attack from Uyeong Jang et al. (2017).

    | Paper link: http://doi.acm.org/10.1145/3134600.3134635
    """

    attack_params = EvasionAttack.attack_params + ["max_iter", "eta", "batch_size"]

<<<<<<< HEAD
    def __init__(
        self,
        classifier: ClassifierGradientsType,
        max_iter: int = 100,
        eta: float = 0.01,
        batch_size: int = 1,
    ) -> None:
=======
    _estimator_requirements = (BaseEstimator, ClassGradientsMixin)

    def __init__(self, classifier, max_iter=100, eta=0.01, batch_size=1):
>>>>>>> 85479f7c
        """
        Create a NewtonFool attack instance.

        :param classifier: A trained classifier.
        :param max_iter: The maximum number of iterations.
        :param eta: The eta coefficient.
        :param batch_size: Size of the batch on which adversarial samples are generated.
        """
<<<<<<< HEAD
        super(NewtonFool, self).__init__(classifier)
        self.max_iter = max_iter
        self.eta = eta
        self.batch_size = batch_size
        self._check_params()

    def generate(
        self, x: np.ndarray, y: Optional[np.ndarray] = None, **kwargs
    ) -> np.ndarray:
=======
        super(NewtonFool, self).__init__(estimator=classifier)

        params = {"max_iter": max_iter, "eta": eta, "batch_size": batch_size}
        self.set_params(**params)

    def generate(self, x, y=None, **kwargs):
>>>>>>> 85479f7c
        """
        Generate adversarial samples and return them in a Numpy array.

        :param x: An array with the original inputs to be attacked.
        :param y: An array with the original labels to be predicted.
        :return: An array holding the adversarial examples.
        """
        x_adv = x.astype(ART_NUMPY_DTYPE)

        # Initialize variables
        y_pred = self.estimator.predict(x, batch_size=self.batch_size)
        pred_class = np.argmax(y_pred, axis=1)

        # Compute perturbation with implicit batching
        for batch_id in range(int(np.ceil(x_adv.shape[0] / float(self.batch_size)))):
            batch_index_1, batch_index_2 = (
                batch_id * self.batch_size,
                (batch_id + 1) * self.batch_size,
            )
            batch = x_adv[batch_index_1:batch_index_2]

            # Main algorithm for each batch
            norm_batch = np.linalg.norm(np.reshape(batch, (batch.shape[0], -1)), axis=1)
            l_batch = pred_class[batch_index_1:batch_index_2]
            l_b = to_categorical(l_batch, self.estimator.nb_classes).astype(bool)

            # Main loop of the algorithm
            for _ in range(self.max_iter):
                # Compute score
                score = self.estimator.predict(batch)[l_b]

                # Compute the gradients and norm
                grads = self.estimator.class_gradient(batch, label=l_batch)
                if grads.shape[1] == 1:
                    grads = np.squeeze(grads, axis=1)
                norm_grad = np.linalg.norm(
                    np.reshape(grads, (batch.shape[0], -1)), axis=1
                )

                # Theta
                theta = self._compute_theta(norm_batch, score, norm_grad)

                # Perturbation
                di_batch = self._compute_pert(theta, grads, norm_grad)

                # Update xi and perturbation
                batch += di_batch

            # Apply clip
<<<<<<< HEAD
            if (
                hasattr(self.classifier, "clip_values")
                and self.classifier.clip_values is not None
            ):
                clip_min, clip_max = self.classifier.clip_values
=======
            if self.estimator.clip_values is not None:
                clip_min, clip_max = self.estimator.clip_values
>>>>>>> 85479f7c
                x_adv[batch_index_1:batch_index_2] = np.clip(batch, clip_min, clip_max)
            else:
                x_adv[batch_index_1:batch_index_2] = batch

        logger.info(
            "Success rate of NewtonFool attack: %.2f%%",
<<<<<<< HEAD
            100
            * compute_success(self.classifier, x, y, x_adv, batch_size=self.batch_size),
=======
            100 * compute_success(self.estimator, x, y, x_adv, batch_size=self.batch_size),
>>>>>>> 85479f7c
        )
        return x_adv

    def _check_params(self) -> None:
        if not isinstance(self.classifier, ClassifierGradientsType):
            raise (
                TypeError(
                    "For `"
                    + self.__class__.__name__
                    + "` classifier must be an instance of "
                    "`art.classifiers.classifier.ClassifierGradients`, the provided classifier is instance of "
                    + str(self.classifier.__class__.__bases__)
                    + ". "
                    " The classifier needs to provide gradients."
                )
            )
        if not isinstance(self.max_iter, (int, np.int)) or self.max_iter <= 0:
            raise ValueError("The number of iterations must be a positive integer.")

        if not isinstance(self.eta, (float, int, np.int)) or self.eta <= 0:
            raise ValueError("The eta coefficient must be a positive float.")

        if self.batch_size <= 0:
            raise ValueError("The batch size `batch_size` has to be positive.")

    def _compute_theta(
        self, norm_batch: np.ndarray, score: np.ndarray, norm_grad: np.ndarray
    ) -> np.ndarray:
        """
        Function to compute the theta at each step.

        :param norm_batch: Norm of a batch.
        :param score: Softmax value at the attacked class.
        :param norm_grad: Norm of gradient values at the attacked class.
        :return: Theta value.
        """
        equ1 = self.eta * norm_batch * norm_grad
        equ2 = score - 1.0 / self.estimator.nb_classes
        result = np.minimum.reduce([equ1, equ2])

        return result

    @staticmethod
    def _compute_pert(
        theta: np.ndarray, grads: np.ndarray, norm_grad: np.ndarray
    ) -> np.ndarray:
        """
        Function to compute the perturbation at each step.

        :param theta: Theta value at the current step.
        :param grads: Gradient values at the attacked class.
        :param norm_grad: Norm of gradient values at the attacked class.
        :return: Computed perturbation.
        """
        # Pick a small scalar to avoid division by 0
        tol = 10e-8

        nom = -theta.reshape((-1,) + (1,) * (len(grads.shape) - 1)) * grads
        denom = norm_grad ** 2
        denom[denom < tol] = tol
        result = nom / denom.reshape((-1,) + (1,) * (len(grads.shape) - 1))

        return result<|MERGE_RESOLUTION|>--- conflicted
+++ resolved
@@ -27,14 +27,13 @@
 
 import numpy as np
 
+from art.attacks.attack import EvasionAttack
 from art.config import ART_NUMPY_DTYPE
-<<<<<<< HEAD
-from art.classifiers.classifier import ClassifierGradientsType
-=======
 from art.estimators.estimator import BaseEstimator
-from art.estimators.classification.classifier import ClassGradientsMixin
->>>>>>> 85479f7c
-from art.attacks.attack import EvasionAttack
+from art.estimators.classification.classifier import (
+    ClassGradientsMixin,
+    ClassifierGradients,
+)
 from art.utils import to_categorical, compute_success
 
 logger = logging.getLogger(__name__)
@@ -48,20 +47,15 @@
     """
 
     attack_params = EvasionAttack.attack_params + ["max_iter", "eta", "batch_size"]
+    _estimator_requirements = (BaseEstimator, ClassGradientsMixin)
 
-<<<<<<< HEAD
     def __init__(
         self,
-        classifier: ClassifierGradientsType,
+        classifier: ClassifierGradients,
         max_iter: int = 100,
         eta: float = 0.01,
         batch_size: int = 1,
     ) -> None:
-=======
-    _estimator_requirements = (BaseEstimator, ClassGradientsMixin)
-
-    def __init__(self, classifier, max_iter=100, eta=0.01, batch_size=1):
->>>>>>> 85479f7c
         """
         Create a NewtonFool attack instance.
 
@@ -70,8 +64,7 @@
         :param eta: The eta coefficient.
         :param batch_size: Size of the batch on which adversarial samples are generated.
         """
-<<<<<<< HEAD
-        super(NewtonFool, self).__init__(classifier)
+        super(NewtonFool, self).__init__(estimator=classifier)
         self.max_iter = max_iter
         self.eta = eta
         self.batch_size = batch_size
@@ -80,14 +73,6 @@
     def generate(
         self, x: np.ndarray, y: Optional[np.ndarray] = None, **kwargs
     ) -> np.ndarray:
-=======
-        super(NewtonFool, self).__init__(estimator=classifier)
-
-        params = {"max_iter": max_iter, "eta": eta, "batch_size": batch_size}
-        self.set_params(**params)
-
-    def generate(self, x, y=None, **kwargs):
->>>>>>> 85479f7c
         """
         Generate adversarial samples and return them in a Numpy array.
 
@@ -137,44 +122,23 @@
                 batch += di_batch
 
             # Apply clip
-<<<<<<< HEAD
             if (
-                hasattr(self.classifier, "clip_values")
-                and self.classifier.clip_values is not None
+                hasattr(self.estimator, "clip_values")
+                and self.estimator.clip_values is not None
             ):
-                clip_min, clip_max = self.classifier.clip_values
-=======
-            if self.estimator.clip_values is not None:
                 clip_min, clip_max = self.estimator.clip_values
->>>>>>> 85479f7c
                 x_adv[batch_index_1:batch_index_2] = np.clip(batch, clip_min, clip_max)
             else:
                 x_adv[batch_index_1:batch_index_2] = batch
 
         logger.info(
             "Success rate of NewtonFool attack: %.2f%%",
-<<<<<<< HEAD
             100
-            * compute_success(self.classifier, x, y, x_adv, batch_size=self.batch_size),
-=======
-            100 * compute_success(self.estimator, x, y, x_adv, batch_size=self.batch_size),
->>>>>>> 85479f7c
+            * compute_success(self.estimator, x, y, x_adv, batch_size=self.batch_size),
         )
         return x_adv
 
     def _check_params(self) -> None:
-        if not isinstance(self.classifier, ClassifierGradientsType):
-            raise (
-                TypeError(
-                    "For `"
-                    + self.__class__.__name__
-                    + "` classifier must be an instance of "
-                    "`art.classifiers.classifier.ClassifierGradients`, the provided classifier is instance of "
-                    + str(self.classifier.__class__.__bases__)
-                    + ". "
-                    " The classifier needs to provide gradients."
-                )
-            )
         if not isinstance(self.max_iter, (int, np.int)) or self.max_iter <= 0:
             raise ValueError("The number of iterations must be a positive integer.")
 
