--- conflicted
+++ resolved
@@ -409,11 +409,7 @@
                     )
 
         # Check for NaN before normalisation an replace with 0
-<<<<<<< HEAD
-        if grad.dtype != object and np.isnan(grad).any():
-=======
-        if grad.dtype != np.object and np.isnan(grad).any():  # pragma: no cover
->>>>>>> 2fadf9bb
+        if grad.dtype != object and np.isnan(grad).any():  # pragma: no cover
             logger.warning("Elements of the loss gradient are NaN and have been replaced with 0.0.")
             grad = np.where(np.isnan(grad), 0.0, grad)
         else:
@@ -428,13 +424,9 @@
 
         # Apply norm bound
         def _apply_norm(grad, object_type=False):
-<<<<<<< HEAD
-            if (grad.dtype != object and np.isinf(grad).any()) or np.isnan(grad.astype(np.float32)).any():
-=======
-            if (grad.dtype != np.object and np.isinf(grad).any()) or np.isnan(  # pragma: no cover
-                grad.astype(np.float32)
+            if (grad.dtype != object and np.isinf(grad).any()) or np.isnan(  # pragma: no cover
+                    grad.astype(np.float32)
             ).any():
->>>>>>> 2fadf9bb
                 logger.info("The loss gradient array contains at least one positive or negative infinity.")
 
             if self.norm in [np.inf, "inf"]:
@@ -592,11 +584,7 @@
             if mask.ndim > x.ndim:  # pragma: no cover
                 raise ValueError("Mask shape must be broadcastable to input shape.")
 
-<<<<<<< HEAD
-            if not (np.issubdtype(mask.dtype, np.floating) or mask.dtype == bool):
-=======
-            if not (np.issubdtype(mask.dtype, np.floating) or mask.dtype == np.bool):  # pragma: no cover
->>>>>>> 2fadf9bb
+            if not (np.issubdtype(mask.dtype, np.floating) or mask.dtype == bool):  # pragma: no cover
                 raise ValueError(
                     "The `mask` has to be either of type np.float32, np.float64 or bool. The provided"
                     "`mask` is of type {}.".format(mask.dtype)
