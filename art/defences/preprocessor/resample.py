# MIT License
#
# Copyright (C) The Adversarial Robustness Toolbox (ART) Authors 2020
#
# Permission is hereby granted, free of charge, to any person obtaining a copy of this software and associated
# documentation files (the "Software"), to deal in the Software without restriction, including without limitation the
# rights to use, copy, modify, merge, publish, distribute, sublicense, and/or sell copies of the Software, and to permit
# persons to whom the Software is furnished to do so, subject to the following conditions:
#
# The above copyright notice and this permission notice shall be included in all copies or substantial portions of the
# Software.
#
# THE SOFTWARE IS PROVIDED "AS IS", WITHOUT WARRANTY OF ANY KIND, EXPRESS OR IMPLIED, INCLUDING BUT NOT LIMITED TO THE
# WARRANTIES OF MERCHANTABILITY, FITNESS FOR A PARTICULAR PURPOSE AND NONINFRINGEMENT. IN NO EVENT SHALL THE
# AUTHORS OR COPYRIGHT HOLDERS BE LIABLE FOR ANY CLAIM, DAMAGES OR OTHER LIABILITY, WHETHER IN AN ACTION OF CONTRACT,
# TORT OR OTHERWISE, ARISING FROM, OUT OF OR IN CONNECTION WITH THE SOFTWARE OR THE USE OR OTHER DEALINGS IN THE
# SOFTWARE.
"""
This module implements the resampling defence `Resample`.

| Paper link: https://arxiv.org/abs/1809.10875

| Please keep in mind the limitations of defences. For details on how to evaluate classifier security in general,
    see https://arxiv.org/abs/1902.06705.
"""

import logging

import numpy as np

from art.defences.preprocessor.preprocessor import Preprocessor
from art.utils import Deprecated, deprecated_keyword_arg

logger = logging.getLogger(__name__)


class Resample(Preprocessor):
    """
    Implement the resampling defense approach.

    Resampling implicitly consists of a step that applies a lowpass filter. The underlying filter in this implementation
    is a Windowed Sinc Interpolation function.
    """

    params = ["sr_original", "sr_new", "channel_index", "channels_first"]

    @deprecated_keyword_arg("channel_index", end_version="1.5.0", replaced_by="channels_first")
    def __init__(
        self, sr_original, sr_new, channel_index=Deprecated, channels_first=False, apply_fit=True, apply_predict=False
    ):
        """
        Create an instance of the resample preprocessor.

        :param sr_original: Original sampling rate of sample.
        :type sr_original: `int`
        :param sr_new: New sampling rate of sample.
        :type sr_new: `int`
        :param channel_index: Index of the axis containing the audio channels.
        :type channel_index: `int`
        :param channels_first: Set channels first or last.
        :type channels_first: `bool`
        :param apply_fit: True if applied during fitting/training.
        :type apply_fit: `bool`
        :param apply_predict: True if applied during predicting.
        :type apply_predict: `bool`
        """
        # Remove in 1.5.0
        if channel_index == 2:
            channels_first = False
        elif channel_index == 1:
            channels_first = True
        elif channel_index is not Deprecated:
            raise ValueError("Not a proper channel_index. Use channels_first.")

        super().__init__()
        self._is_fitted = True
        self._apply_fit = apply_fit
        self._apply_predict = apply_predict
        self.set_params(
            sr_original=sr_original, sr_new=sr_new, channel_index=channel_index, channels_first=channels_first
        )

    @property
    def apply_fit(self):
        return self._apply_fit

    @property
    def apply_predict(self):
        return self._apply_predict

    def __call__(self, x, y=None):
        """
        Resample `x` to a new sampling rate.

        :param x: Sample to resample of shape `(batch_size, length, channel)` or `(batch_size,
        channel, length)`.
        :type x: `np.ndarray`
        :param y: Labels of the sample `x`. This function does not affect them in any way.
        :type y: `np.ndarray`
        :return: Resampled audio sample.
        :rtype: `np.ndarray`
        """
        import resampy

        if x.ndim != 3:
            raise ValueError("Resampling can only be applied to temporal data across at least one channel.")

<<<<<<< HEAD
        sample_index = 2 if self.channel_index == 1 else 1

        return resampy.resample(x, self.sr_original, self.sr_new, axis=sample_index, filter="sinc_window"), y
=======
        sample_index = 2 if self.channels_first else 1
        return resampy.resample(x, self.sr_original, self.sr_new, axis=sample_index, filter="sinc_window")
>>>>>>> 18a14ee5

    def estimate_gradient(self, x, grad):
        return grad

    def fit(self, x, y=None, **kwargs):
        """
        No parameters to learn for this method; do nothing.
        """
        pass

    def set_params(self, **kwargs):
        """
        Take in a dictionary of parameters and apply defence-specific checks before saving them as attributes.
        """
        super().set_params(**kwargs)

        if not (isinstance(self.sr_original, (int, np.int)) and self.sr_original > 0):
            raise ValueError("Original sampling rate be must a positive integer.")

        if not (isinstance(self.sr_new, (int, np.int)) and self.sr_new > 0):
            raise ValueError("New sampling rate be must a positive integer.")
        return True<|MERGE_RESOLUTION|>--- conflicted
+++ resolved
@@ -105,14 +105,9 @@
         if x.ndim != 3:
             raise ValueError("Resampling can only be applied to temporal data across at least one channel.")
 
-<<<<<<< HEAD
-        sample_index = 2 if self.channel_index == 1 else 1
+        sample_index = 2 if self.channels_first else 1
 
         return resampy.resample(x, self.sr_original, self.sr_new, axis=sample_index, filter="sinc_window"), y
-=======
-        sample_index = 2 if self.channels_first else 1
-        return resampy.resample(x, self.sr_original, self.sr_new, axis=sample_index, filter="sinc_window")
->>>>>>> 18a14ee5
 
     def estimate_gradient(self, x, grad):
         return grad
