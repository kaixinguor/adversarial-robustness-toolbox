--- conflicted
+++ resolved
@@ -21,6 +21,7 @@
 from __future__ import absolute_import, division, print_function, unicode_literals
 
 from functools import wraps
+from inspect import signature
 import logging
 import math
 import os
@@ -29,12 +30,7 @@
 import tarfile
 from typing import Callable, List, Optional, Tuple, Union, TYPE_CHECKING
 import warnings
-<<<<<<< HEAD
 import zipfile
-=======
-from functools import wraps
-from inspect import signature
->>>>>>> d918f53c
 
 import numpy as np
 from scipy.special import gammainc
@@ -44,7 +40,7 @@
 
 if TYPE_CHECKING:
     from art.config import CLIP_VALUES_TYPE
-    from art.estimators.classification.classifier import Classifier, ClassifierMixin
+    from art.estimators.classification.classifier import Classifier
 
 logger = logging.getLogger(__name__)
 
@@ -52,9 +48,6 @@
 # ------------------------------------------------------------------------------------------------- DEPRECATION
 
 
-<<<<<<< HEAD
-def deprecated(end_version: str, *, reason: str = "", replaced_by: str = "") -> Callable:
-=======
 class _Deprecated:
     """
     Create Deprecated() singleton object.
@@ -71,8 +64,7 @@
 Deprecated = _Deprecated()
 
 
-def deprecated(end_version, *, reason="", replaced_by=""):
->>>>>>> d918f53c
+def deprecated(end_version: str, *, reason: str = "", replaced_by: str = "") -> Callable:
     """
     Deprecate a function or method and raise a `DeprecationWarning`.
 
@@ -148,13 +140,6 @@
 
         @wraps(function)
         def wrapper(*args, **kwargs):
-<<<<<<< HEAD
-            warnings.simplefilter("always", category=DeprecationWarning)
-            warnings.warn(
-                deprecated_msg + replaced_msg + reason_msg, category=DeprecationWarning, stacklevel=2,
-            )
-            warnings.simplefilter("default", category=DeprecationWarning)
-=======
             params = signature(function).bind(*args, **kwargs)
             params.apply_defaults()
 
@@ -167,7 +152,6 @@
                 warnings.simplefilter("always", category=DeprecationWarning)
                 warnings.warn(deprecated_msg + replaced_msg + reason_msg, category=DeprecationWarning, stacklevel=2)
                 warnings.simplefilter("default", category=DeprecationWarning)
->>>>>>> d918f53c
             return function(*args, **kwargs)
 
         return wrapper
@@ -260,27 +244,15 @@
     return x_tanh
 
 
-<<<<<<< HEAD
 def tanh_to_original(
-    x_tanh: np.ndarray,
-    clip_min: Union[float, np.ndarray],
-    clip_max: Union[float, np.ndarray],
-    tanh_smoother: float = 0.999999,
+    x_tanh: np.ndarray, clip_min: Union[float, np.ndarray], clip_max: Union[float, np.ndarray],
 ) -> np.ndarray:
-=======
-def tanh_to_original(x_tanh, clip_min, clip_max):
->>>>>>> d918f53c
     """
     Transform input from tanh to original space.
 
     :param x_tanh: An array with the input to be transformed.
     :param clip_min: Minimum clipping value.
     :param clip_max: Maximum clipping value.
-<<<<<<< HEAD
-    :param tanh_smoother: Scalar for dividing arguments of tanh to avoid division by zero.
-=======
-    :type clip_max: `float` or `np.ndarray`
->>>>>>> d918f53c
     :return: An array holding the transformed input.
     """
     return (np.tanh(x_tanh) + 1.0) / 2.0 * (clip_max - clip_min) + clip_min
@@ -305,11 +277,6 @@
     return categorical
 
 
-<<<<<<< HEAD
-def check_and_transform_label_format(
-    labels: np.ndarray, nb_classes: Optional[int] = None, return_one_hot: bool = True
-) -> np.ndarray:
-=======
 def float_to_categorical(labels, nb_classes=None):
     """
     Convert an array of floating point labels to binary class matrix.
@@ -332,8 +299,9 @@
     return categorical
 
 
-def check_and_transform_label_format(labels, nb_classes=None, return_one_hot=True):
->>>>>>> d918f53c
+def check_and_transform_label_format(
+    labels: np.ndarray, nb_classes: Optional[int] = None, return_one_hot: bool = True
+) -> np.ndarray:
     """
     Check label format and transform to one-hot-encoded labels if necessary
 
