"""
Module providing convenience functions.
"""
from __future__ import absolute_import, division, print_function, unicode_literals

import argparse
import json
import os

import numpy as np


def projection(v, eps, p):
    """
    Project the values in `v` on the L_p norm ball of size `eps`.

    :param v: Array of perturbations to clip.
    :type v: `np.ndarray`
    :param eps: Maximum norm allowed.
    :type eps: `float`
    :param p: L_p norm to use for clipping. Only 1, 2 and `np.Inf` supported for now.
    :type p: `int`
    :return: Values of `v` after projection.
    :rtype: `np.ndarray`
    """
    # Pick a small scalar to avoid division by 0
    tol = 10e-8
    v_ = v.reshape((v.shape[0], -1))

    if p == 2:
<<<<<<< HEAD
        v_ = v_ * min(1., eps / (np.linalg.norm(v, axis=1) + tol))
    elif p == 1:
        v_ = v_ * min(1., eps / (np.linalg.norm(v, axis=1, ord=1) + tol))
    elif p == np.inf:
        v_ = np.sign(v) * np.minimum(abs(v), eps)
=======
        v_ = v_ * np.expand_dims(np.minimum(1., eps / (np.linalg.norm(v_, axis=1) + tol)), axis=1)
    elif p == 1:
        v_ = v_ * np.expand_dims(np.minimum(1., eps / (np.linalg.norm(v_, axis=1, ord=1) + tol)), axis=1)
    elif p == np.inf:
        v_ = np.sign(v) * np.minimum(abs(v_), eps)
>>>>>>> 2744a030
    else:
        raise NotImplementedError('Values of `p` different from 1, 2 and `np.inf` are currently not supported.')

    v = v_.reshape(v.shape)
    return v


def to_categorical(labels, nb_classes=None):
    """
    Convert an array of labels to binary class matrix.

    :param labels: An array of integer labels of shape `(nb_samples,)`
    :type labels: `np.ndarray`
    :param nb_classes: The number of classes (possible labels)
    :type nb_classes: `int`
    :return: A binary matrix representation of `y` in the shape `(nb_samples, nb_classes)`
    :rtype: `np.ndarray`
    """
    labels = np.array(labels, dtype=np.int32)
    if not nb_classes:
        nb_classes = np.max(labels) + 1
    categorical = np.zeros((labels.shape[0], nb_classes), dtype=np.float32)
    categorical[np.arange(labels.shape[0]), np.squeeze(labels)] = 1
    return categorical


def random_targets(labels, nb_classes):
    """
    Given a set of correct labels, randomly choose target labels different from the original ones.
    
    :param labels: The correct labels
    :type labels: `np.ndarray`
    :param nb_classes: The number of classes for this model
    :type nb_classes: `int`
    :return: An array holding the randomly-selected target classes
    :rtype: `np.ndarray`
    """
    if len(labels.shape) > 1:
        labels = np.argmax(labels, axis=1)

    result = np.zeros(labels.shape)

    for class_ind in range(nb_classes):
        other_classes = list(range(nb_classes))
        other_classes.remove(class_ind)
        in_cl = labels == class_ind
        result[in_cl] = np.random.choice(other_classes)

    return to_categorical(result, nb_classes)


def get_label_conf(y_vec):
    """
    Returns the confidence and the label of the most probable class given a vector of class confidences
    :param y_vec: (np.ndarray) vector of class confidences, nb of instances as first dimension
    :return: (np.ndarray, np.ndarray) confidences and labels
    """
    assert len(y_vec.shape) == 2

    confs, labels = np.amax(y_vec, axis=1), np.argmax(y_vec, axis=1)
    return confs, labels


def get_labels_np_array(preds):
    """Returns the label of the most probable class given a array of class confidences.
    See get_labels_tf_tensor() for tensorflow version

    :param preds: (np.ndarray) array of class confidences, nb of instances as first dimension
    :return: (np.ndarray) labels
    """
    preds_max = np.amax(preds, axis=1, keepdims=True)
    y = (preds == preds_max).astype(float)

    return y


def preprocess(x, y, nb_classes=10, max_value=255):
    """Scales `x` to [0, 1] and converts `y` to class categorical confidences.

    :param x: Data instances
    :type x: `np.ndarray`
    :param y: Labels
    :type y: `np.ndarray`
    :param nb_classes: Number of classes in dataset
    :type nb_classes: `int`
    :param max_value: Original maximum allowed value for features
    :type max_value: `int`
    :return: rescaled values of `x`, `y`
    :rtype: `tuple`
    """
    x = x.astype('float32') / max_value
    y = to_categorical(y, nb_classes)

    return x, y

# -------------------------------------------------------------------------------------------------------- IO FUNCTIONS


def load_cifar10():
    """Loads CIFAR10 dataset from config.CIFAR10_PATH or downloads it if necessary.

    :return: `(x_train, y_train), (x_test, y_test), min, max`
    :rtype: `(np.ndarray, np.ndarray), (np.ndarray, np.ndarray), float, float`
    """
    from config import CIFAR10_PATH
    import keras.backend as k
    from keras.datasets.cifar import load_batch
    from keras.utils.data_utils import get_file

    min_, max_ = 0., 1.

    path = get_file('cifar-10-batches-py', untar=True, cache_subdir=CIFAR10_PATH,
                    origin='http://www.cs.toronto.edu/~kriz/cifar-10-python.tar.gz')

    num_train_samples = 50000

    x_train = np.zeros((num_train_samples, 3, 32, 32), dtype=np.uint8)
    y_train = np.zeros((num_train_samples, ), dtype=np.uint8)

    for i in range(1, 6):
        fpath = os.path.join(path, 'data_batch_' + str(i))
        data, labels = load_batch(fpath)
        x_train[(i - 1) * 10000: i * 10000, :, :, :] = data
        y_train[(i - 1) * 10000: i * 10000] = labels

    fpath = os.path.join(path, 'test_batch')
    x_test, y_test = load_batch(fpath)
    y_train = np.reshape(y_train, (len(y_train), 1))
    y_test = np.reshape(y_test, (len(y_test), 1))

    if k.image_data_format() == 'channels_last':
        x_train = x_train.transpose(0, 2, 3, 1)
        x_test = x_test.transpose(0, 2, 3, 1)

    x_train, y_train = preprocess(x_train, y_train)
    x_test, y_test = preprocess(x_test, y_test)

    return (x_train, y_train), (x_test, y_test), min_, max_


def load_mnist():
    """Loads MNIST dataset from config.MNIST_PATH or downloads it if necessary.
    
    :return: `(x_train, y_train), (x_test, y_test), min, max`
    :rtype: `(np.ndarray, np.ndarray), (np.ndarray, np.ndarray), float, float`
    """
    from config import MNIST_PATH
    from keras.utils.data_utils import get_file

    min_, max_ = 0., 1.

    path = get_file('mnist.npz', cache_subdir=MNIST_PATH, origin='https://s3.amazonaws.com/img-datasets/mnist.npz')

    f = np.load(path)
    x_train = f['x_train']
    y_train = f['y_train']
    x_test = f['x_test']
    y_test = f['y_test']
    f.close()

    # Add channel axis
    x_train = np.expand_dims(x_train, axis=3)
    x_test = np.expand_dims(x_test, axis=3)
    x_train, y_train = preprocess(x_train, y_train)
    x_test, y_test = preprocess(x_test, y_test)

    return (x_train, y_train), (x_test, y_test), min_, max_


def load_imagenet():
    """Loads Imagenet dataset from config.IMAGENET_PATH

    :return: `(x_train, y_train), (x_test, y_test), min, max`
    :rtype: `(np.ndarray, np.ndarray), (np.ndarray, np.ndarray), float, float`
    """
    from config import IMAGENET_PATH
    from keras.preprocessing import image
    from keras.utils.data_utils import get_file

    min_, max_ = 0., 255.

    class_index_path = 'https://s3.amazonaws.com/deep-learning-models/image-models/imagenet_class_index.json'
    class_id = IMAGENET_PATH.split("/")[-1]

    fpath = get_file('imagenet_class_index.json', class_index_path, cache_subdir='models')
    class_index = json.load(open(fpath))

    for k, v in class_index.items():
        if v[0] == class_id:
            label = k
            break

    dataset = list()
    for root, _, files in os.walk(IMAGENET_PATH):
        for file_ in files:
            if file_.endswith(".jpg"):
                img = image.load_img(os.path.join(root, file_), target_size=(224, 224))
                dataset.append(image.img_to_array(img))

    dataset = np.asarray(dataset)
    y = to_categorical(np.asarray([label] * len(dataset)), 1000)

    try:
        x_train, x_test = dataset[:700], dataset[700:]
        y_train, y_test = y[:700], y[700:]
    except:
        x_train, x_test = dataset[:2], dataset[0:]
        y_train, y_test = y[:2], y[0:]

    return (x_train, y_train), (x_test, y_test), min_, max_


def load_stl():
    """Loads the STL-10 dataset from config.STL10_PATH or downloads it if necessary.

    :return: `(x_train, y_train), (x_test, y_test), min, max`
    :rtype: `(np.ndarray, np.ndarray), (np.ndarray, np.ndarray), float, float`
    """
    from os.path import join

    from config import STL10_PATH
    import keras.backend as k
    from keras.utils.data_utils import get_file

    min_, max_ = 0., 1.

    # Download and extract data if needed
    path = get_file('stl10_binary', cache_subdir=STL10_PATH, untar=True,
                    origin='https://ai.stanford.edu/~acoates/stl10/stl10_binary.tar.gz')

    with open(join(path, str('train_X.bin')), str('rb')) as f:
        x_train = np.fromfile(f, dtype=np.uint8)
        x_train = np.reshape(x_train, (-1, 3, 96, 96))

    with open(join(path, str('test_X.bin')), str('rb')) as f:
        x_test = np.fromfile(f, dtype=np.uint8)
        x_test = np.reshape(x_test, (-1, 3, 96, 96))

    if k.image_data_format() == 'channels_last':
        x_train = x_train.transpose(0, 2, 3, 1)
        x_test = x_test.transpose(0, 2, 3, 1)

    with open(join(path, str('train_y.bin')), str('rb')) as f:
        y_train = np.fromfile(f, dtype=np.uint8)
        y_train -= 1

    with open(join(path, str('test_y.bin')), str('rb')) as f:
        y_test = np.fromfile(f, dtype=np.uint8)
        y_test -= 1

    x_train, y_train = preprocess(x_train, y_train)
    x_test, y_test = preprocess(x_test, y_test)

    return (x_train, y_train), (x_test, y_test), min_, max_


def load_dataset(name):
    """
    Loads or downloads the dataset corresponding to `name`. Options are: `mnist`, `cifar10`, `imagenet` and `stl10`.

    :param name: Name of the dataset
    :type name: `str`
    :return: The dataset separated in training and test sets as `(x_train, y_train), (x_test, y_test), min, max`
    :rtype: `(np.ndarray, np.ndarray), (np.ndarray, np.ndarray), float, float`
    :raises NotImplementedError: If the dataset is unknown.
    """

    if "mnist" in name:
        return load_mnist()
    elif "cifar10" in name:
        return load_cifar10()
    elif "imagenet" in name:
        return load_imagenet()
    elif "stl10" in name:
        return load_stl()
    else:
        raise NotImplementedError("There is no loader for dataset '{}'.".format(name))


def make_directory(dir_path):
    """
    Creates the specified tree of directories if needed.
    :param dir_path: (str) directory or file path
    :return: None
    """
    if not os.path.exists(dir_path):
        os.makedirs(dir_path)


def get_npy_files(path):
    """
    Generator returning all the npy files in path subdirectories.
    :param path: (str) directory path
    :return: (str) paths
    """

    for root, _, files in os.walk(path):
        for file_ in files:
            if file_.endswith(".npy"):
                yield os.path.join(root, file_)


def set_group_permissions_rec(path, group="drl-dwl"):
    for root, _, files in os.walk(path):
        _set_group_permissions(root, group)

        for f in files:
            try:
                _set_group_permissions(os.path.join(root, f), group)
            except:
                pass


def _set_group_permissions(filename, group="drl-dwl"):
    import shutil
    shutil.chown(filename, user=None, group=group)

    os.chmod(filename, 0o774)

# ------------------------------------------------------------------- ARG PARSER


def get_args(prog, load_classifier=False, load_sample=False, per_batch=False, options=""):
    """
    Parser for all scripts
    :param prog: name of the script calling the function
    :param load_classifier: bool, load a model, default False
    :param load_sample: bool, load (adversarial) data for training, default False
    :param per_batch: bool, load data in batches, default False
    :param options:
    :return: parsed arguments
    """
    parser = argparse.ArgumentParser(prog=prog, formatter_class=argparse.ArgumentDefaultsHelpFormatter)

    option_dict = {
        "a": {"flags": ["-a", "--adv"],
              "kwargs": {"type": str, "dest": 'adv_method', "default": "fgsm",
                         "choices": ["fgsm", "deepfool", "universal", "jsma", "vat", "carlini", "rnd_fgsm"],
                         "help": 'choice of attacker'}},
        "b": {"flags": ["-b", "--batchsize"],
              "kwargs": {"type": int, "dest": 'batch_size', "default": 128, "help": 'size of the batches'}},
        "c": {"flags": ["-c", "--classifier"],
              "kwargs": {"type": str, "dest": 'classifier', "default": "cnn", "choices": ["cnn", "resnet", "mlp"],
                         "help": 'choice of classifier'}},
        "d": {"flags": ["-d", "--dataset"],
              "kwargs": {"type": str, "dest": 'dataset', "default": "mnist",
                         "help": 'either the path or name of the dataset the classifier is tested/trained on.'}},
        "e": {"flags": ["-e", "--epochs"],
              "kwargs": {"type": int, "dest": 'nb_epochs', "default": 20,
                         "help": 'number of epochs for training the classifier'}},
        "f": {"flags": ["-f", "--act"],
              "kwargs": {"type": str, "dest": 'act', "default": "relu", "choices": ["relu", "brelu"],
                         "help": 'choice of activation function'}},
        "n": {"flags": ["-n", "--nbinstances"],
              "kwargs": {"type": int, "dest": 'nb_instances', "default": 1,
                         "help": 'number of supplementary instances per true example'}},
        "r": {"flags": ["-r", "--valsplit"],
              "kwargs": {"type": float, "dest": 'val_split', "default": 0.1,
                         "help": 'ratio of training sample used for validation'}},
        "s": {"flags": ["-s", "--save"],
              "kwargs": {"nargs": '?', "type": str, "dest": 'save', "default": False,
                         "help": 'if set, the classifier is saved; if an argument is provided it is used as path to'
                                 ' store the model'}},
        "t": {"flags": ["-t", "--stdev"],
              "kwargs": {"type": float, "dest": 'std_dev', "default": 0.1,
                         "help": 'standard deviation of the distributions'}},
        "v": {"flags": ["-v", "--verbose"],
              "kwargs": {"dest": 'verbose', "action": "store_true", "help": 'if set, verbose mode'}},
        "z": {"flags": ["-z", "--defences"],
              "kwargs": {"dest": 'defences', "nargs": "*", "default": None, "help": 'list of basic defences.'}},
    }

    # Add required arguments
    if load_classifier:
        parser.add_argument("load", type=str, help='the classifier is loaded from `load` directory.')

    if load_sample:
        parser.add_argument("adv_path", type=str, help='path to the dataset for data augmentation training.')

    if per_batch:
        parser.add_argument("batch_idx", type=int, help='index of the batch to use.')

    # Add optional arguments
    for o in options:
        parser.add_argument(*option_dict[o]["flags"], **option_dict[o]["kwargs"])

    return parser.parse_args()


def get_verbose_print(verbose):
    """
    Sets verbose mode.
    :param verbose: (bool) True for verbose, False for quiet
    :return: (function) printing function
    """
    if verbose:
        return print
    else:
        return lambda *a, **k: None<|MERGE_RESOLUTION|>--- conflicted
+++ resolved
@@ -28,19 +28,11 @@
     v_ = v.reshape((v.shape[0], -1))
 
     if p == 2:
-<<<<<<< HEAD
-        v_ = v_ * min(1., eps / (np.linalg.norm(v, axis=1) + tol))
-    elif p == 1:
-        v_ = v_ * min(1., eps / (np.linalg.norm(v, axis=1, ord=1) + tol))
-    elif p == np.inf:
-        v_ = np.sign(v) * np.minimum(abs(v), eps)
-=======
         v_ = v_ * np.expand_dims(np.minimum(1., eps / (np.linalg.norm(v_, axis=1) + tol)), axis=1)
     elif p == 1:
         v_ = v_ * np.expand_dims(np.minimum(1., eps / (np.linalg.norm(v_, axis=1, ord=1) + tol)), axis=1)
     elif p == np.inf:
         v_ = np.sign(v) * np.minimum(abs(v_), eps)
->>>>>>> 2744a030
     else:
         raise NotImplementedError('Values of `p` different from 1, 2 and `np.inf` are currently not supported.')
 
