--- conflicted
+++ resolved
@@ -66,16 +66,12 @@
     Wrapper class for importing Keras models.
     """
 
-<<<<<<< HEAD
-=======
     estimator_params = KerasEstimator.estimator_params + ClassifierMixin.estimator_params + [
         "use_logits",
         "input_layer",
         "output_layer"
     ]
 
-    @deprecated_keyword_arg("channel_index", end_version="1.6.0", replaced_by="channels_first")
->>>>>>> 38eea27b
     def __init__(
         self,
         model: KERAS_MODEL_TYPE,
