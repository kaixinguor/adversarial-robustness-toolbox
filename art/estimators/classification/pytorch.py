# MIT License
#
# Copyright (C) The Adversarial Robustness Toolbox (ART) Authors 2018
#
# Permission is hereby granted, free of charge, to any person obtaining a copy of this software and associated
# documentation files (the "Software"), to deal in the Software without restriction, including without limitation the
# rights to use, copy, modify, merge, publish, distribute, sublicense, and/or sell copies of the Software, and to permit
# persons to whom the Software is furnished to do so, subject to the following conditions:
#
# The above copyright notice and this permission notice shall be included in all copies or substantial portions of the
# Software.
#
# THE SOFTWARE IS PROVIDED "AS IS", WITHOUT WARRANTY OF ANY KIND, EXPRESS OR IMPLIED, INCLUDING BUT NOT LIMITED TO THE
# WARRANTIES OF MERCHANTABILITY, FITNESS FOR A PARTICULAR PURPOSE AND NONINFRINGEMENT. IN NO EVENT SHALL THE
# AUTHORS OR COPYRIGHT HOLDERS BE LIABLE FOR ANY CLAIM, DAMAGES OR OTHER LIABILITY, WHETHER IN AN ACTION OF CONTRACT,
# TORT OR OTHERWISE, ARISING FROM, OUT OF OR IN CONNECTION WITH THE SOFTWARE OR THE USE OR OTHER DEALINGS IN THE
# SOFTWARE.
"""
This module implements the classifier `PyTorchClassifier` for PyTorch models.
"""
from __future__ import absolute_import, division, print_function, unicode_literals

import logging
import random

import numpy as np
import six

from art.estimators.pytorch import PyTorchEstimator
from art.estimators.classification.classifier import ClassifierMixin, ClassGradientsMixin

logger = logging.getLogger(__name__)


class PyTorchClassifier(ClassGradientsMixin, ClassifierMixin, PyTorchEstimator):  # lgtm [py/missing-call-to-init]
    """
    This class implements a classifier with the PyTorch framework.
    """

    def __init__(
        self,
        model,
        loss,
        input_shape,
        nb_classes,
        optimizer=None,
        channel_index=1,
        clip_values=None,
        preprocessing_defences=None,
        postprocessing_defences=None,
        preprocessing=(0, 1),
        device_type="gpu",
    ):
        """
        Initialization specifically for the PyTorch-based implementation.

        :param model: PyTorch model. The output of the model can be logits, probabilities or anything else. Logits
               output should be preferred where possible to ensure attack efficiency.
        :type model: `torch.nn.Module`
        :param loss: The loss function for which to compute gradients for training. The target label must be raw
               categorical, i.e. not converted to one-hot encoding.
        :type loss: `torch.nn.modules.loss._Loss`
        :param input_shape: The shape of one input instance.
        :type input_shape: `tuple`
        :param nb_classes: The number of classes of the model.
        :type nb_classes: `int`
        :param optimizer: The optimizer used to train the classifier.
        :type optimizer: `torch.optim.Optimizer`
        :param channel_index: Index of the axis in data containing the color channels or features.
        :type channel_index: `int`
        :param clip_values: Tuple of the form `(min, max)` of floats or `np.ndarray` representing the minimum and
               maximum values allowed for features. If floats are provided, these will be used as the range of all
               features. If arrays are provided, each value will be considered the bound for a feature, thus
               the shape of clip values needs to match the total number of features.
        :type clip_values: `tuple`
        :param preprocessing_defences: Preprocessing defence(s) to be applied by the classifier.
        :type preprocessing_defences: :class:`.Preprocessor` or `list(Preprocessor)` instances
        :param postprocessing_defences: Postprocessing defence(s) to be applied by the classifier.
        :type postprocessing_defences: :class:`.Postprocessor` or `list(Postprocessor)` instances
        :param preprocessing: Tuple of the form `(subtractor, divider)` of floats or `np.ndarray` of values to be
               used for data preprocessing. The first value will be subtracted from the input. The input will then
               be divided by the second one.
        :type preprocessing: `tuple`
        :param device_type: Type of device on which the classifier is run, either `gpu` or `cpu`.
        :type device_type: `string`
        """
        super().__init__(
            clip_values=clip_values,
            channel_index=channel_index,
            preprocessing_defences=preprocessing_defences,
            postprocessing_defences=postprocessing_defences,
            preprocessing=preprocessing,
        )

        self._nb_classes = nb_classes
        self._input_shape = input_shape
        self._model = self._make_model_wrapper(model)
        self._loss = loss
        self._optimizer = optimizer
        self._learning_phase = None

        # Get the internal layers
        self._layer_names = self._model.get_layers

        # Set device
        import torch

        if device_type == "cpu" or not torch.cuda.is_available():
            self._device = torch.device("cpu")
        else:
            cuda_idx = torch.cuda.current_device()
            self._device = torch.device("cuda:{}".format(cuda_idx))

        self._model.to(self._device)

        # Index of layer at which the class gradients should be calculated
        self._layer_idx_gradients = -1

        # Check if the loss function requires as input index labels instead of one-hot-encoded labels
        if isinstance(loss, (torch.nn.CrossEntropyLoss, torch.nn.NLLLoss, torch.nn.MultiMarginLoss)):
            self._reduce_labels = True
        else:
            self._reduce_labels = False

    @property
    def device(self):
        """
        Get current used device.

        :return: Current used device.
        :rtype: `torch.device`
        """
        return self._device

    def model(self):
        return self._model._model

    def predict(self, x, batch_size=128, **kwargs):
        """
        Perform prediction for a batch of inputs.

        :param x: Test set.
        :type x: `np.ndarray`
        :param batch_size: Size of batches.
        :type batch_size: `int`
        :return: Array of predictions of shape `(nb_inputs, nb_classes)`.
        :rtype: `np.ndarray`
        """
        import torch

        # Apply preprocessing
        x_preprocessed, _ = self._apply_preprocessing(x, y=None, fit=False)

        # Run prediction with batch processing
        results = np.zeros((x_preprocessed.shape[0], self.nb_classes), dtype=np.float32)
        num_batch = int(np.ceil(len(x_preprocessed) / float(batch_size)))
        for m in range(num_batch):
            # Batch indexes
            begin, end = m * batch_size, min((m + 1) * batch_size, x_preprocessed.shape[0])

            model_outputs = self._model(torch.from_numpy(x_preprocessed[begin:end]).to(self._device))
            output = model_outputs[-1]
            results[begin:end] = output.detach().cpu().numpy()

        # Apply postprocessing
        predictions = self._apply_postprocessing(preds=results, fit=False)

        return predictions

    def fit(self, x, y, batch_size=128, nb_epochs=10, **kwargs):
        """
        Fit the classifier on the training set `(x, y)`.

        :param x: Training data.
        :type x: `np.ndarray`
        :param y: Target values (class labels) one-hot-encoded of shape (nb_samples, nb_classes) or indices of shape
                  (nb_samples,).
        :type y: `np.ndarray`
        :param batch_size: Size of batches.
        :type batch_size: `int`
        :param nb_epochs: Number of epochs to use for training.
        :type nb_epochs: `int`
        :param kwargs: Dictionary of framework-specific arguments. This parameter is not currently supported for PyTorch
               and providing it takes no effect.
        :type kwargs: `dict`
        :return: `None`
        """
        import torch

        # Apply preprocessing
        x_preprocessed, y_preprocessed = self._apply_preprocessing(x, y, fit=True)

        # Check label shape
        if self._reduce_labels:
            y_preprocessed = np.argmax(y_preprocessed, axis=1)

        num_batch = int(np.ceil(len(x_preprocessed) / float(batch_size)))
        ind = np.arange(len(x_preprocessed))

        # Start training
        for _ in range(nb_epochs):
            # Shuffle the examples
            random.shuffle(ind)

            # Train for one epoch
            for m in range(num_batch):
                i_batch = torch.from_numpy(x_preprocessed[ind[m * batch_size : (m + 1) * batch_size]]).to(self._device)
                o_batch = torch.from_numpy(y_preprocessed[ind[m * batch_size : (m + 1) * batch_size]]).to(self._device)

                # Zero the parameter gradients
                self._optimizer.zero_grad()

                # Perform prediction
                model_outputs = self._model(i_batch)

                # Form the loss function
                loss = self._loss(model_outputs[-1], o_batch)

                # Actual training
                loss.backward()
                self._optimizer.step()

    def fit_generator(self, generator, nb_epochs=20, **kwargs):
        """
        Fit the classifier using the generator that yields batches as specified.

        :param generator: Batch generator providing `(x, y)` for each epoch.
        :type generator: :class:`.DataGenerator`
        :param nb_epochs: Number of epochs to use for training.
        :type nb_epochs: `int`
        :param kwargs: Dictionary of framework-specific arguments. This parameter is not currently supported for PyTorch
               and providing it takes no effect.
        :type kwargs: `dict`
        :return: `None`
        """
        import torch
        from art.data_generators import PyTorchDataGenerator

        # Train directly in PyTorch
        if (
            isinstance(generator, PyTorchDataGenerator)
            and (self.preprocessing_defences is None or self.preprocessing_defences == [])
            and self.preprocessing == (0, 1)
        ):
            for _ in range(nb_epochs):
                for i_batch, o_batch in generator.iterator:
                    if isinstance(i_batch, np.ndarray):
                        i_batch = torch.from_numpy(i_batch).to(self._device)
                    else:
                        i_batch = i_batch.to(self._device)

                    if isinstance(o_batch, np.ndarray):
                        o_batch = torch.argmax(torch.from_numpy(o_batch).to(self._device), dim=1)
                    else:
                        o_batch = torch.argmax(o_batch.to(self._device), dim=1)

                    # Zero the parameter gradients
                    self._optimizer.zero_grad()

                    # Perform prediction
                    model_outputs = self._model(i_batch)

                    # Form the loss function
                    loss = self._loss(model_outputs[-1], o_batch)

                    # Actual training
                    loss.backward()
                    self._optimizer.step()
        else:
            # Fit a generic data generator through the API
            super(PyTorchClassifier, self).fit_generator(generator, nb_epochs=nb_epochs)

    def class_gradient(self, x, label=None, **kwargs):
        """
        Compute per-class derivatives w.r.t. `x`.

        :param x: Sample input with shape as expected by the model.
        :type x: `np.ndarray`
        :param label: Index of a specific per-class derivative. If an integer is provided, the gradient of that class
                      output is computed for all samples. If multiple values as provided, the first dimension should
                      match the batch size of `x`, and each value will be used as target for its corresponding sample in
                      `x`. If `None`, then gradients for all classes will be computed for each sample.
        :type label: `int` or `list`
        :return: Array of gradients of input features w.r.t. each class in the form
                 `(batch_size, nb_classes, input_shape)` when computing for all classes, otherwise shape becomes
                 `(batch_size, 1, input_shape)` when `label` parameter is specified.
        :rtype: `np.ndarray`
        """
        import torch

        if not (
            (label is None)
            or (isinstance(label, (int, np.integer)) and label in range(self._nb_classes))
            or (
                isinstance(label, np.ndarray)
                and len(label.shape) == 1
                and (label < self._nb_classes).all()
                and label.shape[0] == x.shape[0]
            )
        ):
            raise ValueError("Label %s is out of range." % label)

        # Apply preprocessing
        x_preprocessed, _ = self._apply_preprocessing(x, y=None, fit=False)
        x_preprocessed = torch.from_numpy(x_preprocessed).to(self._device)

        # Compute gradients
        if self._layer_idx_gradients < 0:
            x_preprocessed.requires_grad = True

        # Run prediction
        model_outputs = self._model(x_preprocessed)

        # Set where to get gradient
        if self._layer_idx_gradients >= 0:
            input_grad = model_outputs[self._layer_idx_gradients]
        else:
            input_grad = x_preprocessed

        # Set where to get gradient from
        preds = model_outputs[-1]

        # Compute the gradient
        grads = []

        def save_grad():
            def hook(grad):
                grads.append(grad.cpu().numpy().copy())
                grad.data.zero_()

            return hook

        input_grad.register_hook(save_grad())

        self._model.zero_grad()
        if label is None:
            for i in range(self.nb_classes):
                torch.autograd.backward(
                    preds[:, i], torch.Tensor([1.0] * len(preds[:, 0])).to(self._device), retain_graph=True
                )

        elif isinstance(label, (int, np.integer)):
            torch.autograd.backward(
                preds[:, label], torch.Tensor([1.0] * len(preds[:, 0])).to(self._device), retain_graph=True
            )
        else:
            unique_label = list(np.unique(label))
            for i in unique_label:
                torch.autograd.backward(
                    preds[:, i], torch.Tensor([1.0] * len(preds[:, 0])).to(self._device), retain_graph=True
                )

            grads = np.swapaxes(np.array(grads), 0, 1)
            lst = [unique_label.index(i) for i in label]
            grads = grads[np.arange(len(grads)), lst]

            grads = grads[None, ...]

        grads = np.swapaxes(np.array(grads), 0, 1)
        grads = self._apply_preprocessing_gradient(x, grads)

        return grads

    def loss_gradient(self, x, y, **kwargs):
        """
        Compute the gradient of the loss function w.r.t. `x`.

        :param x: Sample input with shape as expected by the model.
        :type x: `np.ndarray`
        :param y: Target values (class labels) one-hot-encoded of shape (nb_samples, nb_classes) or indices of shape
                  (nb_samples,).
        :type y: `np.ndarray`
        :return: Array of gradients of the same shape as `x`.
        :rtype: `np.ndarray`
        """
        import torch

        # Apply preprocessing
        x_preprocessed, y_preprocessed = self._apply_preprocessing(x, y, fit=False)

        # Check label shape
        if self._reduce_labels:
            y_preprocessed = np.argmax(y_preprocessed, axis=1)

        # Convert the inputs to Tensors
        inputs_t = torch.from_numpy(x_preprocessed).to(self._device)
        inputs_t.requires_grad = True

        # Convert the labels to Tensors
        labels_t = torch.from_numpy(y_preprocessed).to(self._device)

        # Compute the gradient and return
        model_outputs = self._model(inputs_t)
        loss = self._loss(model_outputs[-1], labels_t)

        # Clean gradients
        self._model.zero_grad()

        # Compute gradients
        loss.backward()
        grads = inputs_t.grad.cpu().numpy().copy()
        grads = self._apply_preprocessing_gradient(x, grads)
        assert grads.shape == x.shape

        return grads

<<<<<<< HEAD
    def get_activations(self, x, layer, batch_size=128, framework=False):
=======
    def loss_gradient_framework(self, x, y, **kwargs):
        """
        Compute the gradient of the loss function w.r.t. `x`.

        :param x: Input with shape as expected by the model.
        :type x: `torch.Tensor`
        :param y: Target values (class labels) one-hot-encoded of shape (nb_samples, nb_classes) or indices of shape
                  (nb_samples,).
        :type y: `torch.Tensor`
        :return: Gradients of the same shape as `x`.
        :rtype: `torch.Tensor`
        """
        import torch
        from torch.autograd import Variable

        # Check label shape
        if self._reduce_labels:
            y = torch.argmax(y, dim=1)

        # Convert the inputs to Variable
        x = Variable(x, requires_grad=True)

        # Compute the gradient and return
        model_outputs = self._model(x)
        loss = self._loss(model_outputs[-1], y)

        # Clean gradients
        self._model.zero_grad()

        # Compute gradients
        loss.backward()
        grads = x.grad
        assert grads.shape == x.shape

        return grads

    def get_activations(self, x, layer, batch_size=128):
>>>>>>> cb3561a4
        """
        Return the output of the specified layer for input `x`. `layer` is specified by layer index (between 0 and
        `nb_layers - 1`) or by name. The number of layers can be determined by counting the results returned by
        calling `layer_names`.

        :param x: Input for computing the activations.
        :type x: `np.ndarray`
        :param layer: Layer for computing the activations
        :type layer: `int` or `str`
        :param batch_size: Size of batches.
        :type batch_size: `int`
        :return: The output of `layer`, where the first dimension is the batch size corresponding to `x`.
        :rtype: `np.ndarray`
        """
        import torch

        # Apply defences
        x_preprocessed, _ = self._apply_preprocessing(x=x, y=None, fit=False)

        # Get index of the extracted layer
        if isinstance(layer, six.string_types):
            if layer not in self._layer_names:
                raise ValueError("Layer name %s not supported" % layer)
            layer_index = self._layer_names.index(layer)

        elif isinstance(layer, (int, np.integer)):
            layer_index = layer

        else:
            raise TypeError("Layer must be of type str or int")

        if framework:
            return self._model(torch.from_numpy(x).to(self._device))[layer_index]

        # Run prediction with batch processing
        results = []
        num_batch = int(np.ceil(len(x_preprocessed) / float(batch_size)))

        for m in range(num_batch):
            # Batch indexes
            begin, end = m * batch_size, min((m + 1) * batch_size, x_preprocessed.shape[0])

            # Run prediction for the current batch
            layer_output = self._model(torch.from_numpy(x_preprocessed[begin:end]).to(self._device))[layer_index]
            results.append(layer_output.detach().cpu().numpy())

        results = np.concatenate(results)

        return results

    def set_learning_phase(self, train):
        """
        Set the learning phase for the backend framework.

        :param train: True to set the learning phase to training, False to set it to prediction.
        :type train: `bool`
        """
        if isinstance(train, bool):
            self._learning_phase = train
            self._model.train(train)

    def save(self, filename, path=None):
        """
        Save a model to file in the format specific to the backend framework.

        :param filename: Name of the file where to store the model.
        :type filename: `str`
        :param path: Path of the folder where to store the model. If no path is specified, the model will be stored in
                     the default data location of the library `ART_DATA_PATH`.
        :type path: `str`
        :return: None
        """
        import os
        import torch

        if path is None:
            from art.config import ART_DATA_PATH

            full_path = os.path.join(ART_DATA_PATH, filename)
        else:
            full_path = os.path.join(path, filename)
        folder = os.path.split(full_path)[0]
        if not os.path.exists(folder):
            os.makedirs(folder)

        # pylint: disable=W0212
        # disable pylint because access to _modules required
        torch.save(self._model._model.state_dict(), full_path + ".model")
        torch.save(self._optimizer.state_dict(), full_path + ".optimizer")
        logger.info("Model state dict saved in path: %s.", full_path + ".model")
        logger.info("Optimizer state dict saved in path: %s.", full_path + ".optimizer")

    def __getstate__(self):
        """
        Use to ensure `PytorchClassifier` can be pickled.

        :return: State dictionary with instance parameters.
        :rtype: `dict`
        """
        import time
        import copy

        # pylint: disable=W0212
        # disable pylint because access to _model required
        state = self.__dict__.copy()
        state["inner_model"] = copy.copy(state["_model"]._model)

        # Remove the unpicklable entries
        del state["_model_wrapper"]
        del state["_device"]
        del state["_model"]

        model_name = str(time.time())
        state["model_name"] = model_name
        self.save(model_name)

        return state

    def __setstate__(self, state):
        """
        Use to ensure `PytorchClassifier` can be unpickled.

        :param state: State dictionary with instance parameters to restore.
        :type state: `dict`
        """
        self.__dict__.update(state)

        # Load and update all functionality related to Pytorch
        import os
        import torch
        from art.config import ART_DATA_PATH

        # Recover model
        full_path = os.path.join(ART_DATA_PATH, state["model_name"])
        model = state["inner_model"]
        model.load_state_dict(torch.load(str(full_path) + ".model"))
        model.eval()
        self._model = self._make_model_wrapper(model)

        # Recover device
        self._device = torch.device("cuda:0" if torch.cuda.is_available() else "cpu")
        self._model.to(self._device)

        # Recover optimizer
        self._optimizer.load_state_dict(torch.load(str(full_path) + ".optimizer"))

        self.__dict__.pop("model_name", None)
        self.__dict__.pop("inner_model", None)

    def __repr__(self):
        repr_ = (
            "%s(model=%r, loss=%r, optimizer=%r, input_shape=%r, nb_classes=%r, channel_index=%r, "
            "clip_values=%r, preprocessing_defences=%r, postprocessing_defences=%r, preprocessing=%r)"
            % (
                self.__module__ + "." + self.__class__.__name__,
                self._model,
                self._loss,
                self._optimizer,
                self._input_shape,
                self.nb_classes,
                self.channel_index,
                self.clip_values,
                self.preprocessing_defences,
                self.postprocessing_defences,
                self.preprocessing,
            )
        )

        return repr_

    def _make_model_wrapper(self, model):
        # Try to import PyTorch and create an internal class that acts like a model wrapper extending torch.nn.Module
        try:
            import torch.nn as nn

            # Define model wrapping class only if not defined before
            if not hasattr(self, "_model_wrapper"):

                class ModelWrapper(nn.Module):
                    """
                    This is a wrapper for the input model.
                    """

                    def __init__(self, model):
                        """
                        Initialization by storing the input model.

                        :param model: PyTorch model. The forward function of the model must return the logit output.
                        :type model: is instance of `torch.nn.Module`
                        """
                        super(ModelWrapper, self).__init__()
                        self._model = model

                    # pylint: disable=W0221
                    # disable pylint because of API requirements for function
                    def forward(self, x):
                        """
                        This is where we get outputs from the input model.

                        :param x: Input data.
                        :type x: `torch.Tensor`
                        :return: a list of output layers, where the last 2 layers are logit and final outputs.
                        :rtype: `list`
                        """
                        # pylint: disable=W0212
                        # disable pylint because access to _model required
                        import torch.nn as nn

                        result = []
                        if isinstance(self._model, nn.Sequential):
                            for _, module_ in self._model._modules.items():
                                x = module_(x)
                                result.append(x)

                        elif isinstance(self._model, nn.Module):
                            x = self._model(x)
                            result.append(x)

                        else:
                            raise TypeError("The input model must inherit from `nn.Module`.")

                        return result

                    @property
                    def get_layers(self):
                        """
                        Return the hidden layers in the model, if applicable.

                        :return: The hidden layers in the model, input and output layers excluded.
                        :rtype: `list`

                        .. warning:: `get_layers` tries to infer the internal structure of the model.
                                     This feature comes with no guarantees on the correctness of the result.
                                     The intended order of the layers tries to match their order in the model, but this
                                     is not guaranteed either. In addition, the function can only infer the internal
                                     layers if the input model is of type `nn.Sequential`, otherwise, it will only
                                     return the logit layer.
                        """
                        import torch.nn as nn

                        result = []
                        if isinstance(self._model, nn.Sequential):
                            # pylint: disable=W0212
                            # disable pylint because access to _modules required
                            for name, module_ in self._model._modules.items():
                                result.append(name + "_" + str(module_))

                        elif isinstance(self._model, nn.Module):
                            result.append("final_layer")

                        else:
                            raise TypeError("The input model must inherit from `nn.Module`.")
                        logger.info("Inferred %i hidden layers on PyTorch classifier.", len(result))

                        return result

                # Set newly created class as private attribute
                self._model_wrapper = ModelWrapper

            # Use model wrapping class to wrap the PyTorch model received as argument
            return self._model_wrapper(model)

        except ImportError:
            raise ImportError("Could not find PyTorch (`torch`) installation.")<|MERGE_RESOLUTION|>--- conflicted
+++ resolved
@@ -404,9 +404,6 @@
 
         return grads
 
-<<<<<<< HEAD
-    def get_activations(self, x, layer, batch_size=128, framework=False):
-=======
     def loss_gradient_framework(self, x, y, **kwargs):
         """
         Compute the gradient of the loss function w.r.t. `x`.
@@ -443,8 +440,7 @@
 
         return grads
 
-    def get_activations(self, x, layer, batch_size=128):
->>>>>>> cb3561a4
+    def get_activations(self, x, layer, batch_size=128, framework=False):
         """
         Return the output of the specified layer for input `x`. `layer` is specified by layer index (between 0 and
         `nb_layers - 1`) or by name. The number of layers can be determined by counting the results returned by
