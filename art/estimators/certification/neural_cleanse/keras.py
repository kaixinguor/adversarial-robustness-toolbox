--- conflicted
+++ resolved
@@ -134,8 +134,7 @@
             cost_multiplier=cost_multiplier,
             batch_size=batch_size,
         )
-        # TODO: swtich to np zeros
-        mask = np.zeros(super().input_shape)  # np.random.uniform(size=super().input_shape)
+        mask = np.random.uniform(size=super().input_shape)
         pattern = np.random.uniform(size=super().input_shape)
         self.epsilon = K.epsilon()
 
@@ -151,13 +150,6 @@
 
         reverse_mask_tensor = K.ones_like(self.mask_tensor) - self.mask_tensor
         input_tensor = K.placeholder(model.input_shape)
-        print("mask tensor shape")
-        print(self.mask_tensor.shape)
-        print(type(self.mask_tensor))
-        print("pattern tensor shape")
-        print(self.pattern_tensor.shape)
-        print(type(self.pattern_tensor))
-        # x_adv_tensor = self.pattern_tensor
         x_adv_tensor = reverse_mask_tensor * input_tensor + self.mask_tensor * self.pattern_tensor
 
         output_tensor = self.model(x_adv_tensor)
@@ -177,48 +169,12 @@
 
         self.cost = self.init_cost
         self.cost_tensor = K.variable(self.cost)
-        # TODO: investigate loss tensors
         self.loss = self.loss_ce + self.loss_reg * self.cost_tensor
         self.opt = Adam(lr=self.learning_rate, beta_1=0.5, beta_2=0.9)
-        # self.opt.apply_gradients(K.gradients(self.loss, [self.pattern_tensor, self.mask_tensor]))
-        # try apply_gradients or recompiling model
-        # self._model.compile(self.opt, loss=self.loss)
-        # print(K.gradients(self.loss, [self.pattern_tensor, self.mask_tensor]))
-        print("Grads wrt pattern and mask are: 1212122223333  ", K.gradients(self.loss, [self.mask_tensor, self.pattern_tensor]))
-        print("Loss value:")
-
-        #print(K.eval(self.loss))
-<<<<<<< HEAD
-        import tensorflow as tf
-        version = tf.version.VERSION[0]
-        if version == '2':
-            with tf.compat.v1.Session().as_default():
-                print(self.loss.eval(feed_dict={y_true_tensor: np.asarray([[0, 0, 0, 0, 0, 0, 1, 0, 0, 0]])}))
-        elif version == '1':
-            with K.get_session().as_default():
-                print(self.loss.eval(feed_dict={y_true_tensor:np.asarray([[0, 0, 0, 0, 0, 0, 1, 0, 0, 0]])}))
-        else:
-            raise NotImplementedError("Tensorflow version '{}' not supported".format(version))
-
-=======
-        with K.get_session().as_default():
-            print(self.loss.eval(feed_dict={
-                input_tensor: np.random.rand(1, 28, 28, 1),
-                y_true_tensor: np.asarray([[0, 0, 0, 0, 0, 0, 1, 0, 0, 0]])
-            }))
->>>>>>> b3508410
-
-        # This will not allow to compute loss gradient
-        print(K.gradients(self.loss, [reverse_mask_tensor, input_tensor]))
-
-        # This will allow to compute loss gradient
-        print(K.gradients(self.loss, [self.pattern_tensor_raw, self.pattern_tensor]))
-
-        # self.updates = self.opt.get_updates(params=[self.pattern_tensor_raw, self.mask_tensor_raw], loss=self.loss)
-        self.updates = self.opt.get_updates(params=[self.pattern_tensor_raw], loss=self.loss)
-        self.train = K.function([input_tensor, y_true_tensor], [self.loss_ce, self.loss_reg, self.loss, self.loss_acc])
-        # ,
-        # updates=self.updates)
+
+        self.updates = self.opt.get_updates(params=[self.pattern_tensor_raw,  self.mask_tensor_raw], loss=self.loss)
+        self.train = K.function([input_tensor, y_true_tensor], [self.loss_ce, self.loss_reg, self.loss, self.loss_acc],
+                                updates=self.updates)
 
     def reset(self):
         """
